# Improvements to Python analysis


 ## General improvements

 > Changes that affect alerts in many files or from many queries
> For example, changes to file classification

The constants `MULTILINE` and `VERBOSE` in `re` module, are now understood for Python 3.6 and upward. 
Removes false positives seen when using Python 3.6, but not when using earlier versions.

 ## New queries

 | **Query**                   | **Tags**  | **Purpose**                                                        |
|-----------------------------|-----------|--------------------------------------------------------------------|
| Default version of SSL/TLS may be insecure (`py/insecure-default-protocol`) | security, external/cwe/cwe-327 | Finds instances where an insecure default protocol may be used. Results are shown on LGTM by default. |
<<<<<<< HEAD
| Incomplete regular expression for hostnames (`py/incomplete-hostname-regexp`) | security, external/cwe/cwe-020 | Finds instances where a hostname is incompletely sanitized because a regular expression contains an unescaped character. Results are shown on LGTM by default. |
| Incomplete URL substring sanitization (`py/incomplete-url-substring-sanitization`) | security, external/cwe/cwe-020 | Finds instances where a URL is incompletely sanitized due to insufficient checks. Results are shown on LGTM by default. |
=======
| Overly permissive file permissions (`py/overly-permissive-file`) | security, external/cwe/cwe-732 | Finds instances where a file is created with overly permissive permissions. Results are not shown on LGTM by default. |
>>>>>>> d776d9f9
| Use of insecure SSL/TLS version (`py/insecure-protocol`) | security, external/cwe/cwe-327 | Finds instances where a known insecure protocol has been specified. Results are shown on LGTM by default. |

 ## Changes to existing queries

 | **Query**                  | **Expected impact**    | **Change**                                                       |
|----------------------------|------------------------|------------------------------------------------------------------|
| Comparison using is when operands support \_\_eq\_\_ (`py/comparison-using-is`) | Fewer false positive results | Results where one of the objects being compared is an enum member are no longer reported. |
| Unused import (`py/unused-import`) | Fewer false positive results | Results where the imported module is used in a `doctest` string are no longer reported. |
| Unused import (`py/unused-import`) | Fewer false positive results | Results where the imported module is used in a type-hint comment are no longer reported. |

 ## Changes to code extraction

 * *Series of bullet points*

 ## Changes to QL libraries

 * Added support for the `dill` pickle library.<|MERGE_RESOLUTION|>--- conflicted
+++ resolved
@@ -14,12 +14,9 @@
  | **Query**                   | **Tags**  | **Purpose**                                                        |
 |-----------------------------|-----------|--------------------------------------------------------------------|
 | Default version of SSL/TLS may be insecure (`py/insecure-default-protocol`) | security, external/cwe/cwe-327 | Finds instances where an insecure default protocol may be used. Results are shown on LGTM by default. |
-<<<<<<< HEAD
 | Incomplete regular expression for hostnames (`py/incomplete-hostname-regexp`) | security, external/cwe/cwe-020 | Finds instances where a hostname is incompletely sanitized because a regular expression contains an unescaped character. Results are shown on LGTM by default. |
 | Incomplete URL substring sanitization (`py/incomplete-url-substring-sanitization`) | security, external/cwe/cwe-020 | Finds instances where a URL is incompletely sanitized due to insufficient checks. Results are shown on LGTM by default. |
-=======
 | Overly permissive file permissions (`py/overly-permissive-file`) | security, external/cwe/cwe-732 | Finds instances where a file is created with overly permissive permissions. Results are not shown on LGTM by default. |
->>>>>>> d776d9f9
 | Use of insecure SSL/TLS version (`py/insecure-protocol`) | security, external/cwe/cwe-327 | Finds instances where a known insecure protocol has been specified. Results are shown on LGTM by default. |
 
  ## Changes to existing queries
