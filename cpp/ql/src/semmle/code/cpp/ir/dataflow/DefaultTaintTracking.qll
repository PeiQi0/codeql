--- conflicted
+++ resolved
@@ -202,6 +202,23 @@
   // For compatibility, send flow into a `NotExpr` even if it's part of a
   // short-circuiting condition and thus might get skipped.
   result.(NotExpr).getOperand() = sink.asExpr()
+  or
+  // For compatibility, send flow from argument read side effects to their
+  // corresponding argument expression
+  exists(IndirectReadSideEffectInstruction read |
+    read.getAnOperand().(SideEffectOperand).getAnyDef() = sink.asInstruction() and
+    read.getArgumentDef().getUnconvertedResultExpression() = result
+  )
+  or
+  exists(BufferReadSideEffectInstruction read |
+    read.getAnOperand().(SideEffectOperand).getAnyDef() = sink.asInstruction() and
+    read.getArgumentDef().getUnconvertedResultExpression() = result
+  )
+  or
+  exists(SizedBufferReadSideEffectInstruction read |
+    read.getAnOperand().(SideEffectOperand).getAnyDef() = sink.asInstruction() and
+    read.getArgumentDef().getUnconvertedResultExpression() = result
+  )
 }
 
 predicate tainted(Expr source, Element tainted) {
@@ -210,52 +227,7 @@
     or
     cfg.hasFlow(DataFlow::definitionByReferenceNode(source), sink)
   |
-<<<<<<< HEAD
-    // TODO: is it more appropriate to use asConvertedExpr here and avoid
-    // `getConversion*`? Or will that cause us to miss some cases where there's
-    // flow to a conversion (like a `ReferenceDereferenceExpr`) and we want to
-    // pretend there was flow to the converted `Expr` for the sake of
-    // compatibility.
-    sink.asExpr().getConversion*() = tainted
-    or
-    // For compatibility, send flow from arguments to parameters, even for
-    // functions with no body.
-    exists(FunctionCall call, int i |
-      sink.asExpr() = call.getArgument(i) and
-      tainted = resolveCall(call).getParameter(i)
-    )
-    or
-    // For compatibility, send flow into a `Variable` if there is flow to any
-    // Load or Store of that variable.
-    exists(CopyInstruction copy |
-      copy.getSourceValue() = sink.asInstruction() and
-      accessesVariable(copy, tainted) and
-      not hasUpperBoundsCheck(tainted)
-    )
-    or
-    // For compatibility, send flow into a `NotExpr` even if it's part of a
-    // short-circuiting condition and thus might get skipped.
-    tainted.(NotExpr).getOperand() = sink.asExpr()
-    or
-    // For compatibility, send flow from argument read side effects to their
-    // corresponding argument expression
-    exists(IndirectReadSideEffectInstruction read |
-      read.getAnOperand().(SideEffectOperand).getAnyDef() = sink.asInstruction() and
-      read.getArgumentDef().getUnconvertedResultExpression() = tainted
-    )
-    or
-    exists(BufferReadSideEffectInstruction read |
-      read.getAnOperand().(SideEffectOperand).getAnyDef() = sink.asInstruction() and
-      read.getArgumentDef().getUnconvertedResultExpression() = tainted
-    )
-    or
-    exists(SizedBufferReadSideEffectInstruction read |
-      read.getAnOperand().(SideEffectOperand).getAnyDef() = sink.asInstruction() and
-      read.getArgumentDef().getUnconvertedResultExpression() = tainted
-    )
-=======
     tainted = adjustedSink(sink)
->>>>>>> cd1a3e9b
   )
 }
 
