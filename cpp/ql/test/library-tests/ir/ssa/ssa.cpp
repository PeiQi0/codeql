--- conflicted
+++ resolved
@@ -210,15 +210,6 @@
   return y;
 }
 
-<<<<<<< HEAD
-extern void ExternalFunc();
-
-char StringLiteralAliasing() {
-  ExternalFunc();
-
-  const char* s = "Literal";
-  return s[2];  // Should be defined by `AliasedDefinition`, not `Chi` or `CallSideEffect`.
-=======
 void InitArray() {
     char a_pad[32] = ""; 
     char a_nopad[4] = "foo";
@@ -228,5 +219,13 @@
     char d[2] = { 0 };
     char e[2] = { 0, 1 };
     char f[3] = { 0 };
->>>>>>> 2b89139d
+}
+
+extern void ExternalFunc();
+
+char StringLiteralAliasing() {
+  ExternalFunc();
+
+  const char* s = "Literal";
+  return s[2];  // Should be defined by `AliasedDefinition`, not `Chi` or `CallSideEffect`.
 }