--- conflicted
+++ resolved
@@ -211,19 +211,19 @@
 #   68|   Block 0
 #   68|     v68_1(void)          = EnterFunction            : 
 #   68|     mu68_2(unknown)      = AliasedDefinition        : 
-<<<<<<< HEAD
-#   68|     mu68_3(unknown)      = UnmodeledDefinition      : 
-#   68|     r68_4(glval<int>)    = VariableAddress[n]       : 
-#   68|     m68_5(int)           = InitializeParameter[n]   : &:r68_4
-#   68|     r68_6(glval<char *>) = VariableAddress[p]       : 
-#   68|     m68_7(char *)        = InitializeParameter[p]   : &:r68_6
-#   68|     r68_8(char *)        = Load                     : &:r68_6, m68_7
-#   68|     mu68_9(unknown)      = InitializeIndirection[p] : &:r68_8
+#   68|     mu68_3(unknown)      = InitializeNonLocal       : 
+#   68|     mu68_4(unknown)      = UnmodeledDefinition      : 
+#   68|     r68_5(glval<int>)    = VariableAddress[n]       : 
+#   68|     m68_6(int)           = InitializeParameter[n]   : &:r68_5
+#   68|     r68_7(glval<char *>) = VariableAddress[p]       : 
+#   68|     m68_8(char *)        = InitializeParameter[p]   : &:r68_7
+#   68|     r68_9(char *)        = Load                     : &:r68_7, m68_8
+#   68|     mu68_10(unknown)     = InitializeIndirection[p] : &:r68_9
 #-----|   Goto -> Block 1
 
 #   69|   Block 1
-#   69|     m69_1(char *)     = Phi                : from 0:m68_7, from 2:m70_6
-#   69|     m69_2(int)        = Phi                : from 0:m68_5, from 2:m69_7
+#   69|     m69_1(char *)     = Phi                : from 0:m68_8, from 2:m70_6
+#   69|     m69_2(int)        = Phi                : from 0:m68_6, from 2:m69_7
 #   69|     r69_3(glval<int>) = VariableAddress[n] : 
 #   69|     r69_4(int)        = Load               : &:r69_3, m69_2
 #   69|     r69_5(int)        = Constant[1]        : 
@@ -235,17 +235,6 @@
 #   69|     v69_11(void)      = ConditionalBranch  : r69_10
 #-----|   False -> Block 3
 #-----|   True -> Block 2
-=======
-#   68|     mu68_3(unknown)      = InitializeNonLocal       : 
-#   68|     mu68_4(unknown)      = UnmodeledDefinition      : 
-#   68|     r68_5(glval<int>)    = VariableAddress[n]       : 
-#   68|     m68_6(int)           = InitializeParameter[n]   : &:r68_5
-#   68|     r68_7(glval<char *>) = VariableAddress[p]       : 
-#   68|     m68_8(char *)        = InitializeParameter[p]   : &:r68_7
-#   68|     r68_9(char *)        = Load                     : &:r68_7, m68_8
-#   68|     mu68_10(unknown)     = InitializeIndirection[p] : &:r68_9
-#-----|   Goto -> Block 3
->>>>>>> c0417ac1
 
 #   70|   Block 2
 #   70|     r70_1(char)          = Constant[0]        : 
@@ -267,23 +256,6 @@
 #   68|     v68_14(void) = AliasedUse        : ~mu68_4
 #   68|     v68_15(void) = ExitFunction      : 
 
-<<<<<<< HEAD
-=======
-#   69|   Block 3
-#   69|     m69_1(char *)     = Phi                : from 0:m68_8, from 1:m70_6
-#   69|     m69_2(int)        = Phi                : from 0:m68_6, from 1:m69_7
-#   69|     r69_3(glval<int>) = VariableAddress[n] : 
-#   69|     r69_4(int)        = Load               : &:r69_3, m69_2
-#   69|     r69_5(int)        = Constant[1]        : 
-#   69|     r69_6(int)        = Sub                : r69_4, r69_5
-#   69|     m69_7(int)        = Store              : &:r69_3, r69_6
-#   69|     r69_8(int)        = Constant[0]        : 
-#   69|     r69_9(bool)       = CompareGT          : r69_4, r69_8
-#   69|     v69_10(void)      = ConditionalBranch  : r69_9
-#-----|   False -> Block 2
-#-----|   True -> Block 1
-
->>>>>>> c0417ac1
 #   75| void ScalarPhi(bool)
 #   75|   Block 0
 #   75|     v75_1(void)        = EnterFunction          : 
