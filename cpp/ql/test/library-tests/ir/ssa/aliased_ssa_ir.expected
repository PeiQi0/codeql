ssa.cpp:
#   13| int ChiPhiNode(Point*, bool, bool)
#   13|   Block 0
#   13|     v13_1(void)           = EnterFunction               : 
#   13|     m13_2(unknown)        = AliasedDefinition           : 
#   13|     m13_3(unknown)        = InitializeNonLocal          : 
#   13|     m13_4(unknown)        = Chi                         : total:m13_2, partial:m13_3
#   13|     mu13_5(unknown)       = UnmodeledDefinition         : 
#   13|     r13_6(glval<Point *>) = VariableAddress[p]          : 
#   13|     m13_7(Point *)        = InitializeParameter[p]      : &:r13_6
#   13|     r13_8(Point *)        = Load                        : &:r13_6, m13_7
#   13|     m13_9(unknown)        = InitializeIndirection[p]    : &:r13_8
#   13|     r13_10(glval<bool>)   = VariableAddress[which1]     : 
#   13|     m13_11(bool)          = InitializeParameter[which1] : &:r13_10
#   13|     r13_12(glval<bool>)   = VariableAddress[which2]     : 
#   13|     m13_13(bool)          = InitializeParameter[which2] : &:r13_12
#   14|     r14_1(glval<bool>)    = VariableAddress[which1]     : 
#   14|     r14_2(bool)           = Load                        : &:r14_1, m13_11
#   14|     v14_3(void)           = ConditionalBranch           : r14_2
#-----|   False -> Block 2
#-----|   True -> Block 1

#   15|   Block 1
#   15|     r15_1(glval<Point *>) = VariableAddress[p] : 
#   15|     r15_2(Point *)        = Load               : &:r15_1, m13_7
#   15|     r15_3(glval<int>)     = FieldAddress[x]    : r15_2
#   15|     r15_4(int)            = Load               : &:r15_3, ~m13_9
#   15|     r15_5(int)            = Constant[1]        : 
#   15|     r15_6(int)            = Add                : r15_4, r15_5
#   15|     m15_7(int)            = Store              : &:r15_3, r15_6
#   15|     m15_8(unknown)        = Chi                : total:m13_9, partial:m15_7
#-----|   Goto -> Block 3

#   18|   Block 2
#   18|     r18_1(glval<Point *>) = VariableAddress[p] : 
#   18|     r18_2(Point *)        = Load               : &:r18_1, m13_7
#   18|     r18_3(glval<int>)     = FieldAddress[y]    : r18_2
#   18|     r18_4(int)            = Load               : &:r18_3, ~m13_9
#   18|     r18_5(int)            = Constant[1]        : 
#   18|     r18_6(int)            = Add                : r18_4, r18_5
#   18|     m18_7(int)            = Store              : &:r18_3, r18_6
#   18|     m18_8(unknown)        = Chi                : total:m13_9, partial:m18_7
#-----|   Goto -> Block 3

#   21|   Block 3
#   21|     m21_1(int)         = Phi                     : from 1:~m13_9, from 2:m18_7
#   21|     m21_2(int)         = Phi                     : from 1:m15_7, from 2:~m13_9
#   21|     m21_3(unknown)     = Phi                     : from 1:m15_8, from 2:m18_8
#   21|     r21_4(glval<bool>) = VariableAddress[which2] : 
#   21|     r21_5(bool)        = Load                    : &:r21_4, m13_13
#   21|     v21_6(void)        = ConditionalBranch       : r21_5
#-----|   False -> Block 5
#-----|   True -> Block 4

#   22|   Block 4
#   22|     r22_1(glval<Point *>) = VariableAddress[p] : 
#   22|     r22_2(Point *)        = Load               : &:r22_1, m13_7
#   22|     r22_3(glval<int>)     = FieldAddress[x]    : r22_2
#   22|     r22_4(int)            = Load               : &:r22_3, m21_2
#   22|     r22_5(int)            = Constant[1]        : 
#   22|     r22_6(int)            = Add                : r22_4, r22_5
#   22|     m22_7(int)            = Store              : &:r22_3, r22_6
#   22|     m22_8(unknown)        = Chi                : total:m21_3, partial:m22_7
#-----|   Goto -> Block 6

#   25|   Block 5
#   25|     r25_1(glval<Point *>) = VariableAddress[p] : 
#   25|     r25_2(Point *)        = Load               : &:r25_1, m13_7
#   25|     r25_3(glval<int>)     = FieldAddress[y]    : r25_2
#   25|     r25_4(int)            = Load               : &:r25_3, m21_1
#   25|     r25_5(int)            = Constant[1]        : 
#   25|     r25_6(int)            = Add                : r25_4, r25_5
#   25|     m25_7(int)            = Store              : &:r25_3, r25_6
#   25|     m25_8(unknown)        = Chi                : total:m21_3, partial:m25_7
#-----|   Goto -> Block 6

#   28|   Block 6
#   28|     m28_1(int)            = Phi                      : from 4:m21_1, from 5:m25_7
#   28|     m28_2(int)            = Phi                      : from 4:m22_7, from 5:m21_2
#   28|     m28_3(unknown)        = Phi                      : from 4:m22_8, from 5:m25_8
#   28|     r28_4(glval<int>)     = VariableAddress[#return] : 
#   28|     r28_5(glval<Point *>) = VariableAddress[p]       : 
#   28|     r28_6(Point *)        = Load                     : &:r28_5, m13_7
#   28|     r28_7(glval<int>)     = FieldAddress[x]          : r28_6
#   28|     r28_8(int)            = Load                     : &:r28_7, m28_2
#   28|     r28_9(glval<Point *>) = VariableAddress[p]       : 
#   28|     r28_10(Point *)       = Load                     : &:r28_9, m13_7
#   28|     r28_11(glval<int>)    = FieldAddress[y]          : r28_10
#   28|     r28_12(int)           = Load                     : &:r28_11, m28_1
#   28|     r28_13(int)           = Add                      : r28_8, r28_12
#   28|     m28_14(int)           = Store                    : &:r28_4, r28_13
#   13|     v13_14(void)          = ReturnIndirection        : &:r13_8, m28_3
#   13|     r13_15(glval<int>)    = VariableAddress[#return] : 
#   13|     v13_16(void)          = ReturnValue              : &:r13_15, m28_14
#   13|     v13_17(void)          = UnmodeledUse             : mu*
#   13|     v13_18(void)          = AliasedUse               : m13_3
#   13|     v13_19(void)          = ExitFunction             : 

#   31| int UnreachableViaGoto()
#   31|   Block 0
#   31|     v31_1(void)       = EnterFunction            : 
#   31|     m31_2(unknown)    = AliasedDefinition        : 
#   31|     m31_3(unknown)    = InitializeNonLocal       : 
#   31|     m31_4(unknown)    = Chi                      : total:m31_2, partial:m31_3
#   31|     mu31_5(unknown)   = UnmodeledDefinition      : 
#   32|     v32_1(void)       = NoOp                     : 
#   34|     v34_1(void)       = NoOp                     : 
#   35|     r35_1(glval<int>) = VariableAddress[#return] : 
#   35|     r35_2(int)        = Constant[0]              : 
#   35|     m35_3(int)        = Store                    : &:r35_1, r35_2
#   31|     r31_6(glval<int>) = VariableAddress[#return] : 
#   31|     v31_7(void)       = ReturnValue              : &:r31_6, m35_3
#   31|     v31_8(void)       = UnmodeledUse             : mu*
#   31|     v31_9(void)       = AliasedUse               : m31_3
#   31|     v31_10(void)      = ExitFunction             : 

#   38| int UnreachableIf(bool)
#   38|   Block 0
#   38|     v38_1(void)        = EnterFunction          : 
#   38|     m38_2(unknown)     = AliasedDefinition      : 
#   38|     m38_3(unknown)     = InitializeNonLocal     : 
#   38|     m38_4(unknown)     = Chi                    : total:m38_2, partial:m38_3
#   38|     mu38_5(unknown)    = UnmodeledDefinition    : 
#   38|     r38_6(glval<bool>) = VariableAddress[b]     : 
#   38|     m38_7(bool)        = InitializeParameter[b] : &:r38_6
#   39|     r39_1(glval<int>)  = VariableAddress[x]     : 
#   39|     r39_2(int)         = Constant[5]            : 
#   39|     m39_3(int)         = Store                  : &:r39_1, r39_2
#   40|     r40_1(glval<int>)  = VariableAddress[y]     : 
#   40|     r40_2(int)         = Constant[10]           : 
#   40|     m40_3(int)         = Store                  : &:r40_1, r40_2
#   41|     r41_1(glval<bool>) = VariableAddress[b]     : 
#   41|     r41_2(bool)        = Load                   : &:r41_1, m38_7
#   41|     v41_3(void)        = ConditionalBranch      : r41_2
#-----|   False -> Block 4
#-----|   True -> Block 2

#   38|   Block 1
#   38|     m38_8(int)        = Phi                      : from 3:m46_3, from 5:m51_3
#   38|     r38_9(glval<int>) = VariableAddress[#return] : 
#   38|     v38_10(void)      = ReturnValue              : &:r38_9, m38_8
#   38|     v38_11(void)      = UnmodeledUse             : mu*
#   38|     v38_12(void)      = AliasedUse               : m38_3
#   38|     v38_13(void)      = ExitFunction             : 

#   42|   Block 2
#   42|     r42_1(glval<int>) = VariableAddress[x] : 
#   42|     r42_2(int)        = Load               : &:r42_1, m39_3
#   42|     r42_3(glval<int>) = VariableAddress[y] : 
#   42|     r42_4(int)        = Load               : &:r42_3, m40_3
#   42|     r42_5(bool)       = CompareEQ          : r42_2, r42_4
#   42|     v42_6(void)       = ConditionalBranch  : r42_5
#-----|   False -> Block 3
#-----|   True -> Block 6

#   46|   Block 3
#   46|     r46_1(glval<int>) = VariableAddress[#return] : 
#   46|     r46_2(int)        = Constant[0]              : 
#   46|     m46_3(int)        = Store                    : &:r46_1, r46_2
#-----|   Goto -> Block 1

#   50|   Block 4
#   50|     r50_1(glval<int>) = VariableAddress[x] : 
#   50|     r50_2(int)        = Load               : &:r50_1, m39_3
#   50|     r50_3(glval<int>) = VariableAddress[y] : 
#   50|     r50_4(int)        = Load               : &:r50_3, m40_3
#   50|     r50_5(bool)       = CompareLT          : r50_2, r50_4
#   50|     v50_6(void)       = ConditionalBranch  : r50_5
#-----|   False -> Block 6
#-----|   True -> Block 5

#   51|   Block 5
#   51|     r51_1(glval<int>) = VariableAddress[#return] : 
#   51|     r51_2(int)        = Constant[0]              : 
#   51|     m51_3(int)        = Store                    : &:r51_1, r51_2
#-----|   Goto -> Block 1

#   38|   Block 6
#   38|     v38_14(void) = Unreached : 

#   59| int DoWhileFalse()
#   59|   Block 0
#   59|     v59_1(void)       = EnterFunction       : 
#   59|     m59_2(unknown)    = AliasedDefinition   : 
#   59|     m59_3(unknown)    = InitializeNonLocal  : 
#   59|     m59_4(unknown)    = Chi                 : total:m59_2, partial:m59_3
#   59|     mu59_5(unknown)   = UnmodeledDefinition : 
#   60|     r60_1(glval<int>) = VariableAddress[i]  : 
#   60|     r60_2(int)        = Constant[0]         : 
#   60|     m60_3(int)        = Store               : &:r60_1, r60_2
#   62|     r62_1(glval<int>) = VariableAddress[i]  : 
#   62|     r62_2(int)        = Load                : &:r62_1, m60_3
#   62|     r62_3(int)        = Constant[1]         : 
#   62|     r62_4(int)        = Add                 : r62_2, r62_3
#   62|     m62_5(int)        = Store               : &:r62_1, r62_4
#   63|     r63_1(bool)       = Constant[0]         : 
#   63|     v63_2(void)       = ConditionalBranch   : r63_1
#-----|   False -> Block 1
#-----|   True -> Block 2

#   65|   Block 1
#   65|     r65_1(glval<int>) = VariableAddress[#return] : 
#   65|     r65_2(glval<int>) = VariableAddress[i]       : 
#   65|     r65_3(int)        = Load                     : &:r65_2, m62_5
#   65|     m65_4(int)        = Store                    : &:r65_1, r65_3
#   59|     r59_6(glval<int>) = VariableAddress[#return] : 
#   59|     v59_7(void)       = ReturnValue              : &:r59_6, m65_4
#   59|     v59_8(void)       = UnmodeledUse             : mu*
#   59|     v59_9(void)       = AliasedUse               : m59_3
#   59|     v59_10(void)      = ExitFunction             : 

#   59|   Block 2
#   59|     v59_11(void) = Unreached : 

#   68| void chiNodeAtEndOfLoop(int, char*)
#   68|   Block 0
#   68|     v68_1(void)          = EnterFunction            : 
#   68|     m68_2(unknown)       = AliasedDefinition        : 
<<<<<<< HEAD
#   68|     mu68_3(unknown)      = UnmodeledDefinition      : 
#   68|     r68_4(glval<int>)    = VariableAddress[n]       : 
#   68|     m68_5(int)           = InitializeParameter[n]   : &:r68_4
#   68|     r68_6(glval<char *>) = VariableAddress[p]       : 
#   68|     m68_7(char *)        = InitializeParameter[p]   : &:r68_6
#   68|     r68_8(char *)        = Load                     : &:r68_6, m68_7
#   68|     m68_9(unknown)       = InitializeIndirection[p] : &:r68_8
#-----|   Goto -> Block 1

#   69|   Block 1
#   69|     m69_1(char *)     = Phi                : from 0:m68_7, from 2:m70_6
#   69|     m69_2(int)        = Phi                : from 0:m68_5, from 2:m69_8
#   69|     m69_3(unknown)    = Phi                : from 0:~m68_2, from 2:~m70_10
#   69|     r69_4(glval<int>) = VariableAddress[n] : 
#   69|     r69_5(int)        = Load               : &:r69_4, m69_2
#   69|     r69_6(int)        = Constant[1]        : 
#   69|     r69_7(int)        = Sub                : r69_5, r69_6
#   69|     m69_8(int)        = Store              : &:r69_4, r69_7
#   69|     r69_9(int)        = CopyValue          : r69_5
#   69|     r69_10(int)       = Constant[0]        : 
#   69|     r69_11(bool)      = CompareGT          : r69_9, r69_10
#   69|     v69_12(void)      = ConditionalBranch  : r69_11
#-----|   False -> Block 3
#-----|   True -> Block 2
=======
#   68|     m68_3(unknown)       = InitializeNonLocal       : 
#   68|     m68_4(unknown)       = Chi                      : total:m68_2, partial:m68_3
#   68|     mu68_5(unknown)      = UnmodeledDefinition      : 
#   68|     r68_6(glval<int>)    = VariableAddress[n]       : 
#   68|     m68_7(int)           = InitializeParameter[n]   : &:r68_6
#   68|     r68_8(glval<char *>) = VariableAddress[p]       : 
#   68|     m68_9(char *)        = InitializeParameter[p]   : &:r68_8
#   68|     r68_10(char *)       = Load                     : &:r68_8, m68_9
#   68|     m68_11(unknown)      = InitializeIndirection[p] : &:r68_10
#-----|   Goto -> Block 3
>>>>>>> c0417ac1

#   70|   Block 2
#   70|     r70_1(char)          = Constant[0]        : 
#   70|     r70_2(glval<char *>) = VariableAddress[p] : 
#   70|     r70_3(char *)        = Load               : &:r70_2, m69_1
#   70|     r70_4(int)           = Constant[1]        : 
#   70|     r70_5(char *)        = PointerAdd[1]      : r70_3, r70_4
#   70|     m70_6(char *)        = Store              : &:r70_2, r70_5
#   70|     r70_7(char *)        = CopyValue          : r70_3
#   70|     r70_8(glval<char>)   = CopyValue          : r70_7
#   70|     m70_9(char)          = Store              : &:r70_8, r70_1
#   70|     m70_10(unknown)      = Chi                : total:m69_3, partial:m70_9
#-----|   Goto (back edge) -> Block 1

#   71|   Block 3
#   71|     v71_1(void)  = NoOp              : 
#   68|     v68_12(void) = ReturnIndirection : &:r68_10, m68_11
#   68|     v68_13(void) = ReturnVoid        : 
#   68|     v68_14(void) = UnmodeledUse      : mu*
#   68|     v68_15(void) = AliasedUse        : ~m69_3
#   68|     v68_16(void) = ExitFunction      : 

<<<<<<< HEAD
=======
#   69|   Block 3
#   69|     m69_1(char *)     = Phi                : from 0:m68_9, from 1:m70_6
#   69|     m69_2(int)        = Phi                : from 0:m68_7, from 1:m69_8
#   69|     m69_3(unknown)    = Phi                : from 0:~m68_4, from 1:~m70_9
#   69|     r69_4(glval<int>) = VariableAddress[n] : 
#   69|     r69_5(int)        = Load               : &:r69_4, m69_2
#   69|     r69_6(int)        = Constant[1]        : 
#   69|     r69_7(int)        = Sub                : r69_5, r69_6
#   69|     m69_8(int)        = Store              : &:r69_4, r69_7
#   69|     r69_9(int)        = Constant[0]        : 
#   69|     r69_10(bool)      = CompareGT          : r69_5, r69_9
#   69|     v69_11(void)      = ConditionalBranch  : r69_10
#-----|   False -> Block 2
#-----|   True -> Block 1

>>>>>>> c0417ac1
#   75| void ScalarPhi(bool)
#   75|   Block 0
#   75|     v75_1(void)        = EnterFunction          : 
#   75|     m75_2(unknown)     = AliasedDefinition      : 
#   75|     m75_3(unknown)     = InitializeNonLocal     : 
#   75|     m75_4(unknown)     = Chi                    : total:m75_2, partial:m75_3
#   75|     mu75_5(unknown)    = UnmodeledDefinition    : 
#   75|     r75_6(glval<bool>) = VariableAddress[b]     : 
#   75|     m75_7(bool)        = InitializeParameter[b] : &:r75_6
#   76|     r76_1(glval<int>)  = VariableAddress[x]     : 
#   76|     r76_2(int)         = Constant[0]            : 
#   76|     m76_3(int)         = Store                  : &:r76_1, r76_2
#   77|     r77_1(glval<int>)  = VariableAddress[y]     : 
#   77|     r77_2(int)         = Constant[1]            : 
#   77|     m77_3(int)         = Store                  : &:r77_1, r77_2
#   78|     r78_1(glval<int>)  = VariableAddress[z]     : 
#   78|     r78_2(int)         = Constant[2]            : 
#   78|     m78_3(int)         = Store                  : &:r78_1, r78_2
#   79|     r79_1(glval<bool>) = VariableAddress[b]     : 
#   79|     r79_2(bool)        = Load                   : &:r79_1, m75_7
#   79|     v79_3(void)        = ConditionalBranch      : r79_2
#-----|   False -> Block 2
#-----|   True -> Block 1

#   80|   Block 1
#   80|     r80_1(int)        = Constant[3]        : 
#   80|     r80_2(glval<int>) = VariableAddress[x] : 
#   80|     m80_3(int)        = Store              : &:r80_2, r80_1
#   81|     r81_1(int)        = Constant[4]        : 
#   81|     r81_2(glval<int>) = VariableAddress[y] : 
#   81|     m81_3(int)        = Store              : &:r81_2, r81_1
#-----|   Goto -> Block 3

#   84|   Block 2
#   84|     r84_1(int)        = Constant[5]        : 
#   84|     r84_2(glval<int>) = VariableAddress[x] : 
#   84|     m84_3(int)        = Store              : &:r84_2, r84_1
#-----|   Goto -> Block 3

#   86|   Block 3
#   86|     m86_1(int)        = Phi                      : from 1:m81_3, from 2:m77_3
#   86|     m86_2(int)        = Phi                      : from 1:m80_3, from 2:m84_3
#   86|     r86_3(glval<int>) = VariableAddress[x_merge] : 
#   86|     r86_4(glval<int>) = VariableAddress[x]       : 
#   86|     r86_5(int)        = Load                     : &:r86_4, m86_2
#   86|     m86_6(int)        = Store                    : &:r86_3, r86_5
#   87|     r87_1(glval<int>) = VariableAddress[y_merge] : 
#   87|     r87_2(glval<int>) = VariableAddress[y]       : 
#   87|     r87_3(int)        = Load                     : &:r87_2, m86_1
#   87|     m87_4(int)        = Store                    : &:r87_1, r87_3
#   88|     r88_1(glval<int>) = VariableAddress[z_merge] : 
#   88|     r88_2(glval<int>) = VariableAddress[z]       : 
#   88|     r88_3(int)        = Load                     : &:r88_2, m78_3
#   88|     m88_4(int)        = Store                    : &:r88_1, r88_3
#   89|     v89_1(void)       = NoOp                     : 
#   75|     v75_8(void)       = ReturnVoid               : 
#   75|     v75_9(void)       = UnmodeledUse             : mu*
#   75|     v75_10(void)      = AliasedUse               : m75_3
#   75|     v75_11(void)      = ExitFunction             : 

#   91| void MustExactlyOverlap(Point)
#   91|   Block 0
#   91|     v91_1(void)         = EnterFunction          : 
#   91|     m91_2(unknown)      = AliasedDefinition      : 
#   91|     m91_3(unknown)      = InitializeNonLocal     : 
#   91|     m91_4(unknown)      = Chi                    : total:m91_2, partial:m91_3
#   91|     mu91_5(unknown)     = UnmodeledDefinition    : 
#   91|     r91_6(glval<Point>) = VariableAddress[a]     : 
#   91|     m91_7(Point)        = InitializeParameter[a] : &:r91_6
#   92|     r92_1(glval<Point>) = VariableAddress[b]     : 
#   92|     r92_2(glval<Point>) = VariableAddress[a]     : 
#   92|     r92_3(Point)        = Load                   : &:r92_2, m91_7
#   92|     m92_4(Point)        = Store                  : &:r92_1, r92_3
#   93|     v93_1(void)         = NoOp                   : 
#   91|     v91_8(void)         = ReturnVoid             : 
#   91|     v91_9(void)         = UnmodeledUse           : mu*
#   91|     v91_10(void)        = AliasedUse             : m91_3
#   91|     v91_11(void)        = ExitFunction           : 

#   95| void MustExactlyOverlapEscaped(Point)
#   95|   Block 0
#   95|     v95_1(void)           = EnterFunction                : 
#   95|     m95_2(unknown)        = AliasedDefinition            : 
#   95|     m95_3(unknown)        = InitializeNonLocal           : 
#   95|     m95_4(unknown)        = Chi                          : total:m95_2, partial:m95_3
#   95|     mu95_5(unknown)       = UnmodeledDefinition          : 
#   95|     r95_6(glval<Point>)   = VariableAddress[a]           : 
#   95|     m95_7(Point)          = InitializeParameter[a]       : &:r95_6
#   95|     m95_8(unknown)        = Chi                          : total:m95_4, partial:m95_7
#   96|     r96_1(glval<Point>)   = VariableAddress[b]           : 
#   96|     r96_2(glval<Point>)   = VariableAddress[a]           : 
#   96|     r96_3(Point)          = Load                         : &:r96_2, m95_7
#   96|     m96_4(Point)          = Store                        : &:r96_1, r96_3
#   97|     r97_1(glval<unknown>) = FunctionAddress[Escape]      : 
#   97|     r97_2(glval<Point>)   = VariableAddress[a]           : 
#   97|     r97_3(Point *)        = CopyValue                    : r97_2
#   97|     r97_4(void *)         = Convert                      : r97_3
#   97|     v97_5(void)           = Call                         : func:r97_1, 0:r97_4
#   97|     m97_6(unknown)        = ^CallSideEffect              : ~m95_8
#   97|     m97_7(unknown)        = Chi                          : total:m95_8, partial:m97_6
#   97|     v97_8(void)           = ^BufferReadSideEffect[0]     : &:r97_4, ~m97_7
#   97|     m97_9(unknown)        = ^BufferMayWriteSideEffect[0] : &:r97_4
#   97|     m97_10(unknown)       = Chi                          : total:m97_7, partial:m97_9
#   98|     v98_1(void)           = NoOp                         : 
#   95|     v95_9(void)           = ReturnVoid                   : 
#   95|     v95_10(void)          = UnmodeledUse                 : mu*
#   95|     v95_11(void)          = AliasedUse                   : ~m97_7
#   95|     v95_12(void)          = ExitFunction                 : 

#  100| void MustTotallyOverlap(Point)
#  100|   Block 0
#  100|     v100_1(void)         = EnterFunction          : 
#  100|     m100_2(unknown)      = AliasedDefinition      : 
#  100|     m100_3(unknown)      = InitializeNonLocal     : 
#  100|     m100_4(unknown)      = Chi                    : total:m100_2, partial:m100_3
#  100|     mu100_5(unknown)     = UnmodeledDefinition    : 
#  100|     r100_6(glval<Point>) = VariableAddress[a]     : 
#  100|     m100_7(Point)        = InitializeParameter[a] : &:r100_6
#  101|     r101_1(glval<int>)   = VariableAddress[x]     : 
#  101|     r101_2(glval<Point>) = VariableAddress[a]     : 
#  101|     r101_3(glval<int>)   = FieldAddress[x]        : r101_2
#  101|     r101_4(int)          = Load                   : &:r101_3, ~m100_7
#  101|     m101_5(int)          = Store                  : &:r101_1, r101_4
#  102|     r102_1(glval<int>)   = VariableAddress[y]     : 
#  102|     r102_2(glval<Point>) = VariableAddress[a]     : 
#  102|     r102_3(glval<int>)   = FieldAddress[y]        : r102_2
#  102|     r102_4(int)          = Load                   : &:r102_3, ~m100_7
#  102|     m102_5(int)          = Store                  : &:r102_1, r102_4
#  103|     v103_1(void)         = NoOp                   : 
#  100|     v100_8(void)         = ReturnVoid             : 
#  100|     v100_9(void)         = UnmodeledUse           : mu*
#  100|     v100_10(void)        = AliasedUse             : m100_3
#  100|     v100_11(void)        = ExitFunction           : 

#  105| void MustTotallyOverlapEscaped(Point)
#  105|   Block 0
#  105|     v105_1(void)           = EnterFunction                : 
#  105|     m105_2(unknown)        = AliasedDefinition            : 
#  105|     m105_3(unknown)        = InitializeNonLocal           : 
#  105|     m105_4(unknown)        = Chi                          : total:m105_2, partial:m105_3
#  105|     mu105_5(unknown)       = UnmodeledDefinition          : 
#  105|     r105_6(glval<Point>)   = VariableAddress[a]           : 
#  105|     m105_7(Point)          = InitializeParameter[a]       : &:r105_6
#  105|     m105_8(unknown)        = Chi                          : total:m105_4, partial:m105_7
#  106|     r106_1(glval<int>)     = VariableAddress[x]           : 
#  106|     r106_2(glval<Point>)   = VariableAddress[a]           : 
#  106|     r106_3(glval<int>)     = FieldAddress[x]              : r106_2
#  106|     r106_4(int)            = Load                         : &:r106_3, ~m105_7
#  106|     m106_5(int)            = Store                        : &:r106_1, r106_4
#  107|     r107_1(glval<int>)     = VariableAddress[y]           : 
#  107|     r107_2(glval<Point>)   = VariableAddress[a]           : 
#  107|     r107_3(glval<int>)     = FieldAddress[y]              : r107_2
#  107|     r107_4(int)            = Load                         : &:r107_3, ~m105_7
#  107|     m107_5(int)            = Store                        : &:r107_1, r107_4
#  108|     r108_1(glval<unknown>) = FunctionAddress[Escape]      : 
#  108|     r108_2(glval<Point>)   = VariableAddress[a]           : 
#  108|     r108_3(Point *)        = CopyValue                    : r108_2
#  108|     r108_4(void *)         = Convert                      : r108_3
#  108|     v108_5(void)           = Call                         : func:r108_1, 0:r108_4
#  108|     m108_6(unknown)        = ^CallSideEffect              : ~m105_8
#  108|     m108_7(unknown)        = Chi                          : total:m105_8, partial:m108_6
#  108|     v108_8(void)           = ^BufferReadSideEffect[0]     : &:r108_4, ~m108_7
#  108|     m108_9(unknown)        = ^BufferMayWriteSideEffect[0] : &:r108_4
#  108|     m108_10(unknown)       = Chi                          : total:m108_7, partial:m108_9
#  109|     v109_1(void)           = NoOp                         : 
#  105|     v105_9(void)           = ReturnVoid                   : 
#  105|     v105_10(void)          = UnmodeledUse                 : mu*
#  105|     v105_11(void)          = AliasedUse                   : ~m108_7
#  105|     v105_12(void)          = ExitFunction                 : 

#  111| void MayPartiallyOverlap(int, int)
#  111|   Block 0
#  111|     v111_1(void)         = EnterFunction          : 
#  111|     m111_2(unknown)      = AliasedDefinition      : 
#  111|     m111_3(unknown)      = InitializeNonLocal     : 
#  111|     m111_4(unknown)      = Chi                    : total:m111_2, partial:m111_3
#  111|     mu111_5(unknown)     = UnmodeledDefinition    : 
#  111|     r111_6(glval<int>)   = VariableAddress[x]     : 
#  111|     m111_7(int)          = InitializeParameter[x] : &:r111_6
#  111|     r111_8(glval<int>)   = VariableAddress[y]     : 
#  111|     m111_9(int)          = InitializeParameter[y] : &:r111_8
#  112|     r112_1(glval<Point>) = VariableAddress[a]     : 
#  112|     m112_2(Point)        = Uninitialized[a]       : &:r112_1
#  112|     r112_3(glval<int>)   = FieldAddress[x]        : r112_1
#  112|     r112_4(glval<int>)   = VariableAddress[x]     : 
#  112|     r112_5(int)          = Load                   : &:r112_4, m111_7
#  112|     m112_6(int)          = Store                  : &:r112_3, r112_5
#  112|     m112_7(Point)        = Chi                    : total:m112_2, partial:m112_6
#  112|     r112_8(glval<int>)   = FieldAddress[y]        : r112_1
#  112|     r112_9(glval<int>)   = VariableAddress[y]     : 
#  112|     r112_10(int)         = Load                   : &:r112_9, m111_9
#  112|     m112_11(int)         = Store                  : &:r112_8, r112_10
#  112|     m112_12(Point)       = Chi                    : total:m112_7, partial:m112_11
#  113|     r113_1(glval<Point>) = VariableAddress[b]     : 
#  113|     r113_2(glval<Point>) = VariableAddress[a]     : 
#  113|     r113_3(Point)        = Load                   : &:r113_2, ~m112_12
#  113|     m113_4(Point)        = Store                  : &:r113_1, r113_3
#  114|     v114_1(void)         = NoOp                   : 
#  111|     v111_10(void)        = ReturnVoid             : 
#  111|     v111_11(void)        = UnmodeledUse           : mu*
#  111|     v111_12(void)        = AliasedUse             : m111_3
#  111|     v111_13(void)        = ExitFunction           : 

#  116| void MayPartiallyOverlapEscaped(int, int)
#  116|   Block 0
#  116|     v116_1(void)           = EnterFunction                : 
#  116|     m116_2(unknown)        = AliasedDefinition            : 
#  116|     m116_3(unknown)        = InitializeNonLocal           : 
#  116|     m116_4(unknown)        = Chi                          : total:m116_2, partial:m116_3
#  116|     mu116_5(unknown)       = UnmodeledDefinition          : 
#  116|     r116_6(glval<int>)     = VariableAddress[x]           : 
#  116|     m116_7(int)            = InitializeParameter[x]       : &:r116_6
#  116|     r116_8(glval<int>)     = VariableAddress[y]           : 
#  116|     m116_9(int)            = InitializeParameter[y]       : &:r116_8
#  117|     r117_1(glval<Point>)   = VariableAddress[a]           : 
#  117|     m117_2(Point)          = Uninitialized[a]             : &:r117_1
#  117|     m117_3(unknown)        = Chi                          : total:m116_4, partial:m117_2
#  117|     r117_4(glval<int>)     = FieldAddress[x]              : r117_1
#  117|     r117_5(glval<int>)     = VariableAddress[x]           : 
#  117|     r117_6(int)            = Load                         : &:r117_5, m116_7
#  117|     m117_7(int)            = Store                        : &:r117_4, r117_6
#  117|     m117_8(unknown)        = Chi                          : total:m117_3, partial:m117_7
#  117|     r117_9(glval<int>)     = FieldAddress[y]              : r117_1
#  117|     r117_10(glval<int>)    = VariableAddress[y]           : 
#  117|     r117_11(int)           = Load                         : &:r117_10, m116_9
#  117|     m117_12(int)           = Store                        : &:r117_9, r117_11
#  117|     m117_13(unknown)       = Chi                          : total:m117_8, partial:m117_12
#  118|     r118_1(glval<Point>)   = VariableAddress[b]           : 
#  118|     r118_2(glval<Point>)   = VariableAddress[a]           : 
#  118|     r118_3(Point)          = Load                         : &:r118_2, ~m117_13
#  118|     m118_4(Point)          = Store                        : &:r118_1, r118_3
#  119|     r119_1(glval<unknown>) = FunctionAddress[Escape]      : 
#  119|     r119_2(glval<Point>)   = VariableAddress[a]           : 
#  119|     r119_3(Point *)        = CopyValue                    : r119_2
#  119|     r119_4(void *)         = Convert                      : r119_3
#  119|     v119_5(void)           = Call                         : func:r119_1, 0:r119_4
#  119|     m119_6(unknown)        = ^CallSideEffect              : ~m117_13
#  119|     m119_7(unknown)        = Chi                          : total:m117_13, partial:m119_6
#  119|     v119_8(void)           = ^BufferReadSideEffect[0]     : &:r119_4, ~m119_7
#  119|     m119_9(unknown)        = ^BufferMayWriteSideEffect[0] : &:r119_4
#  119|     m119_10(unknown)       = Chi                          : total:m119_7, partial:m119_9
#  120|     v120_1(void)           = NoOp                         : 
#  116|     v116_10(void)          = ReturnVoid                   : 
#  116|     v116_11(void)          = UnmodeledUse                 : mu*
#  116|     v116_12(void)          = AliasedUse                   : ~m119_7
#  116|     v116_13(void)          = ExitFunction                 : 

#  122| void MergeMustExactlyOverlap(bool, int, int)
#  122|   Block 0
#  122|     v122_1(void)         = EnterFunction           : 
#  122|     m122_2(unknown)      = AliasedDefinition       : 
#  122|     m122_3(unknown)      = InitializeNonLocal      : 
#  122|     m122_4(unknown)      = Chi                     : total:m122_2, partial:m122_3
#  122|     mu122_5(unknown)     = UnmodeledDefinition     : 
#  122|     r122_6(glval<bool>)  = VariableAddress[c]      : 
#  122|     m122_7(bool)         = InitializeParameter[c]  : &:r122_6
#  122|     r122_8(glval<int>)   = VariableAddress[x1]     : 
#  122|     m122_9(int)          = InitializeParameter[x1] : &:r122_8
#  122|     r122_10(glval<int>)  = VariableAddress[x2]     : 
#  122|     m122_11(int)         = InitializeParameter[x2] : &:r122_10
#  123|     r123_1(glval<Point>) = VariableAddress[a]      : 
#  123|     m123_2(Point)        = Uninitialized[a]        : &:r123_1
#  123|     r123_3(glval<int>)   = FieldAddress[x]         : r123_1
#  123|     r123_4(int)          = Constant[0]             : 
#  123|     m123_5(int)          = Store                   : &:r123_3, r123_4
#  123|     m123_6(Point)        = Chi                     : total:m123_2, partial:m123_5
#  123|     r123_7(glval<int>)   = FieldAddress[y]         : r123_1
#  123|     r123_8(int)          = Constant[0]             : 
#  123|     m123_9(int)          = Store                   : &:r123_7, r123_8
#  123|     m123_10(Point)       = Chi                     : total:m123_6, partial:m123_9
#  124|     r124_1(glval<bool>)  = VariableAddress[c]      : 
#  124|     r124_2(bool)         = Load                    : &:r124_1, m122_7
#  124|     v124_3(void)         = ConditionalBranch       : r124_2
#-----|   False -> Block 2
#-----|   True -> Block 1

#  125|   Block 1
#  125|     r125_1(glval<int>)   = VariableAddress[x1] : 
#  125|     r125_2(int)          = Load                : &:r125_1, m122_9
#  125|     r125_3(glval<Point>) = VariableAddress[a]  : 
#  125|     r125_4(glval<int>)   = FieldAddress[x]     : r125_3
#  125|     m125_5(int)          = Store               : &:r125_4, r125_2
#  125|     m125_6(Point)        = Chi                 : total:m123_10, partial:m125_5
#-----|   Goto -> Block 3

#  128|   Block 2
#  128|     r128_1(glval<int>)   = VariableAddress[x2] : 
#  128|     r128_2(int)          = Load                : &:r128_1, m122_11
#  128|     r128_3(glval<Point>) = VariableAddress[a]  : 
#  128|     r128_4(glval<int>)   = FieldAddress[x]     : r128_3
#  128|     m128_5(int)          = Store               : &:r128_4, r128_2
#  128|     m128_6(Point)        = Chi                 : total:m123_10, partial:m128_5
#-----|   Goto -> Block 3

#  130|   Block 3
#  130|     m130_1(int)          = Phi                : from 1:m125_5, from 2:m128_5
#  130|     m130_2(Point)        = Phi                : from 1:m125_6, from 2:m128_6
#  130|     r130_3(glval<int>)   = VariableAddress[x] : 
#  130|     r130_4(glval<Point>) = VariableAddress[a] : 
#  130|     r130_5(glval<int>)   = FieldAddress[x]    : r130_4
#  130|     r130_6(int)          = Load               : &:r130_5, m130_1
#  130|     m130_7(int)          = Store              : &:r130_3, r130_6
#  131|     r131_1(glval<Point>) = VariableAddress[b] : 
#  131|     r131_2(glval<Point>) = VariableAddress[a] : 
#  131|     r131_3(Point)        = Load               : &:r131_2, m130_2
#  131|     m131_4(Point)        = Store              : &:r131_1, r131_3
#  132|     v132_1(void)         = NoOp               : 
#  122|     v122_12(void)        = ReturnVoid         : 
#  122|     v122_13(void)        = UnmodeledUse       : mu*
#  122|     v122_14(void)        = AliasedUse         : m122_3
#  122|     v122_15(void)        = ExitFunction       : 

#  134| void MergeMustExactlyWithMustTotallyOverlap(bool, Point, int)
#  134|   Block 0
#  134|     v134_1(void)         = EnterFunction           : 
#  134|     m134_2(unknown)      = AliasedDefinition       : 
#  134|     m134_3(unknown)      = InitializeNonLocal      : 
#  134|     m134_4(unknown)      = Chi                     : total:m134_2, partial:m134_3
#  134|     mu134_5(unknown)     = UnmodeledDefinition     : 
#  134|     r134_6(glval<bool>)  = VariableAddress[c]      : 
#  134|     m134_7(bool)         = InitializeParameter[c]  : &:r134_6
#  134|     r134_8(glval<Point>) = VariableAddress[p]      : 
#  134|     m134_9(Point)        = InitializeParameter[p]  : &:r134_8
#  134|     r134_10(glval<int>)  = VariableAddress[x1]     : 
#  134|     m134_11(int)         = InitializeParameter[x1] : &:r134_10
#  135|     r135_1(glval<Point>) = VariableAddress[a]      : 
#  135|     m135_2(Point)        = Uninitialized[a]        : &:r135_1
#  135|     r135_3(glval<int>)   = FieldAddress[x]         : r135_1
#  135|     r135_4(int)          = Constant[0]             : 
#  135|     m135_5(int)          = Store                   : &:r135_3, r135_4
#  135|     m135_6(Point)        = Chi                     : total:m135_2, partial:m135_5
#  135|     r135_7(glval<int>)   = FieldAddress[y]         : r135_1
#  135|     r135_8(int)          = Constant[0]             : 
#  135|     m135_9(int)          = Store                   : &:r135_7, r135_8
#  135|     m135_10(Point)       = Chi                     : total:m135_6, partial:m135_9
#  136|     r136_1(glval<bool>)  = VariableAddress[c]      : 
#  136|     r136_2(bool)         = Load                    : &:r136_1, m134_7
#  136|     v136_3(void)         = ConditionalBranch       : r136_2
#-----|   False -> Block 2
#-----|   True -> Block 1

#  137|   Block 1
#  137|     r137_1(glval<int>)   = VariableAddress[x1] : 
#  137|     r137_2(int)          = Load                : &:r137_1, m134_11
#  137|     r137_3(glval<Point>) = VariableAddress[a]  : 
#  137|     r137_4(glval<int>)   = FieldAddress[x]     : r137_3
#  137|     m137_5(int)          = Store               : &:r137_4, r137_2
#  137|     m137_6(Point)        = Chi                 : total:m135_10, partial:m137_5
#-----|   Goto -> Block 3

#  140|   Block 2
#  140|     r140_1(glval<Point>) = VariableAddress[p] : 
#  140|     r140_2(Point)        = Load               : &:r140_1, m134_9
#  140|     r140_3(glval<Point>) = VariableAddress[a] : 
#  140|     m140_4(Point)        = Store              : &:r140_3, r140_2
#-----|   Goto -> Block 3

#  142|   Block 3
#  142|     m142_1(int)          = Phi                : from 1:m137_5, from 2:~m140_4
#  142|     m142_2(Point)        = Phi                : from 1:m137_6, from 2:m140_4
#  142|     r142_3(glval<int>)   = VariableAddress[x] : 
#  142|     r142_4(glval<Point>) = VariableAddress[a] : 
#  142|     r142_5(glval<int>)   = FieldAddress[x]    : r142_4
#  142|     r142_6(int)          = Load               : &:r142_5, m142_1
#  142|     m142_7(int)          = Store              : &:r142_3, r142_6
#  143|     v143_1(void)         = NoOp               : 
#  134|     v134_12(void)        = ReturnVoid         : 
#  134|     v134_13(void)        = UnmodeledUse       : mu*
#  134|     v134_14(void)        = AliasedUse         : m134_3
#  134|     v134_15(void)        = ExitFunction       : 

#  145| void MergeMustExactlyWithMayPartiallyOverlap(bool, Point, int)
#  145|   Block 0
#  145|     v145_1(void)         = EnterFunction           : 
#  145|     m145_2(unknown)      = AliasedDefinition       : 
#  145|     m145_3(unknown)      = InitializeNonLocal      : 
#  145|     m145_4(unknown)      = Chi                     : total:m145_2, partial:m145_3
#  145|     mu145_5(unknown)     = UnmodeledDefinition     : 
#  145|     r145_6(glval<bool>)  = VariableAddress[c]      : 
#  145|     m145_7(bool)         = InitializeParameter[c]  : &:r145_6
#  145|     r145_8(glval<Point>) = VariableAddress[p]      : 
#  145|     m145_9(Point)        = InitializeParameter[p]  : &:r145_8
#  145|     r145_10(glval<int>)  = VariableAddress[x1]     : 
#  145|     m145_11(int)         = InitializeParameter[x1] : &:r145_10
#  146|     r146_1(glval<Point>) = VariableAddress[a]      : 
#  146|     m146_2(Point)        = Uninitialized[a]        : &:r146_1
#  146|     r146_3(glval<int>)   = FieldAddress[x]         : r146_1
#  146|     r146_4(int)          = Constant[0]             : 
#  146|     m146_5(int)          = Store                   : &:r146_3, r146_4
#  146|     m146_6(Point)        = Chi                     : total:m146_2, partial:m146_5
#  146|     r146_7(glval<int>)   = FieldAddress[y]         : r146_1
#  146|     r146_8(int)          = Constant[0]             : 
#  146|     m146_9(int)          = Store                   : &:r146_7, r146_8
#  146|     m146_10(Point)       = Chi                     : total:m146_6, partial:m146_9
#  147|     r147_1(glval<bool>)  = VariableAddress[c]      : 
#  147|     r147_2(bool)         = Load                    : &:r147_1, m145_7
#  147|     v147_3(void)         = ConditionalBranch       : r147_2
#-----|   False -> Block 2
#-----|   True -> Block 1

#  148|   Block 1
#  148|     r148_1(glval<int>)   = VariableAddress[x1] : 
#  148|     r148_2(int)          = Load                : &:r148_1, m145_11
#  148|     r148_3(glval<Point>) = VariableAddress[a]  : 
#  148|     r148_4(glval<int>)   = FieldAddress[x]     : r148_3
#  148|     m148_5(int)          = Store               : &:r148_4, r148_2
#  148|     m148_6(Point)        = Chi                 : total:m146_10, partial:m148_5
#-----|   Goto -> Block 3

#  151|   Block 2
#  151|     r151_1(glval<Point>) = VariableAddress[p] : 
#  151|     r151_2(Point)        = Load               : &:r151_1, m145_9
#  151|     r151_3(glval<Point>) = VariableAddress[a] : 
#  151|     m151_4(Point)        = Store              : &:r151_3, r151_2
#-----|   Goto -> Block 3

#  153|   Block 3
#  153|     m153_1(Point)        = Phi                : from 1:m148_6, from 2:m151_4
#  153|     r153_2(glval<Point>) = VariableAddress[b] : 
#  153|     r153_3(glval<Point>) = VariableAddress[a] : 
#  153|     r153_4(Point)        = Load               : &:r153_3, m153_1
#  153|     m153_5(Point)        = Store              : &:r153_2, r153_4
#  154|     v154_1(void)         = NoOp               : 
#  145|     v145_12(void)        = ReturnVoid         : 
#  145|     v145_13(void)        = UnmodeledUse       : mu*
#  145|     v145_14(void)        = AliasedUse         : m145_3
#  145|     v145_15(void)        = ExitFunction       : 

#  156| void MergeMustTotallyOverlapWithMayPartiallyOverlap(bool, Rect, int)
#  156|   Block 0
#  156|     v156_1(void)         = EnterFunction             : 
#  156|     m156_2(unknown)      = AliasedDefinition         : 
#  156|     m156_3(unknown)      = InitializeNonLocal        : 
#  156|     m156_4(unknown)      = Chi                       : total:m156_2, partial:m156_3
#  156|     mu156_5(unknown)     = UnmodeledDefinition       : 
#  156|     r156_6(glval<bool>)  = VariableAddress[c]        : 
#  156|     m156_7(bool)         = InitializeParameter[c]    : &:r156_6
#  156|     r156_8(glval<Rect>)  = VariableAddress[r]        : 
#  156|     m156_9(Rect)         = InitializeParameter[r]    : &:r156_8
#  156|     r156_10(glval<int>)  = VariableAddress[x1]       : 
#  156|     m156_11(int)         = InitializeParameter[x1]   : &:r156_10
#  157|     r157_1(glval<Rect>)  = VariableAddress[a]        : 
#  157|     m157_2(Rect)         = Uninitialized[a]          : &:r157_1
#  157|     r157_3(glval<Point>) = FieldAddress[topLeft]     : r157_1
#  157|     r157_4(Point)        = Constant[0]               : 
#  157|     m157_5(Point)        = Store                     : &:r157_3, r157_4
#  157|     m157_6(Rect)         = Chi                       : total:m157_2, partial:m157_5
#  157|     r157_7(glval<Point>) = FieldAddress[bottomRight] : r157_1
#  157|     r157_8(Point)        = Constant[0]               : 
#  157|     m157_9(Point)        = Store                     : &:r157_7, r157_8
#  157|     m157_10(Rect)        = Chi                       : total:m157_6, partial:m157_9
#  158|     r158_1(glval<bool>)  = VariableAddress[c]        : 
#  158|     r158_2(bool)         = Load                      : &:r158_1, m156_7
#  158|     v158_3(void)         = ConditionalBranch         : r158_2
#-----|   False -> Block 2
#-----|   True -> Block 1

#  159|   Block 1
#  159|     r159_1(glval<int>)   = VariableAddress[x1]   : 
#  159|     r159_2(int)          = Load                  : &:r159_1, m156_11
#  159|     r159_3(glval<Rect>)  = VariableAddress[a]    : 
#  159|     r159_4(glval<Point>) = FieldAddress[topLeft] : r159_3
#  159|     r159_5(glval<int>)   = FieldAddress[x]       : r159_4
#  159|     m159_6(int)          = Store                 : &:r159_5, r159_2
#  159|     m159_7(Rect)         = Chi                   : total:m157_10, partial:m159_6
#-----|   Goto -> Block 3

#  162|   Block 2
#  162|     r162_1(glval<Rect>) = VariableAddress[r] : 
#  162|     r162_2(Rect)        = Load               : &:r162_1, m156_9
#  162|     r162_3(glval<Rect>) = VariableAddress[a] : 
#  162|     m162_4(Rect)        = Store              : &:r162_3, r162_2
#-----|   Goto -> Block 3

#  164|   Block 3
#  164|     m164_1(Rect)         = Phi                   : from 1:m159_7, from 2:m162_4
#  164|     r164_2(glval<Point>) = VariableAddress[b]    : 
#  164|     r164_3(glval<Rect>)  = VariableAddress[a]    : 
#  164|     r164_4(glval<Point>) = FieldAddress[topLeft] : r164_3
#  164|     r164_5(Point)        = Load                  : &:r164_4, ~m164_1
#  164|     m164_6(Point)        = Store                 : &:r164_2, r164_5
#  165|     v165_1(void)         = NoOp                  : 
#  156|     v156_12(void)        = ReturnVoid            : 
#  156|     v156_13(void)        = UnmodeledUse          : mu*
#  156|     v156_14(void)        = AliasedUse            : m156_3
#  156|     v156_15(void)        = ExitFunction          : 

#  171| void WrapperStruct(Wrapper)
#  171|   Block 0
#  171|     v171_1(void)           = EnterFunction          : 
#  171|     m171_2(unknown)        = AliasedDefinition      : 
#  171|     m171_3(unknown)        = InitializeNonLocal     : 
#  171|     m171_4(unknown)        = Chi                    : total:m171_2, partial:m171_3
#  171|     mu171_5(unknown)       = UnmodeledDefinition    : 
#  171|     r171_6(glval<Wrapper>) = VariableAddress[w]     : 
#  171|     m171_7(Wrapper)        = InitializeParameter[w] : &:r171_6
#  172|     r172_1(glval<Wrapper>) = VariableAddress[x]     : 
#  172|     r172_2(glval<Wrapper>) = VariableAddress[w]     : 
#  172|     r172_3(Wrapper)        = Load                   : &:r172_2, m171_7
#  172|     m172_4(Wrapper)        = Store                  : &:r172_1, r172_3
#  173|     r173_1(glval<int>)     = VariableAddress[a]     : 
#  173|     r173_2(glval<Wrapper>) = VariableAddress[w]     : 
#  173|     r173_3(glval<int>)     = FieldAddress[f]        : r173_2
#  173|     r173_4(int)            = Load                   : &:r173_3, ~m171_7
#  173|     m173_5(int)            = Store                  : &:r173_1, r173_4
#  174|     r174_1(int)            = Constant[5]            : 
#  174|     r174_2(glval<Wrapper>) = VariableAddress[w]     : 
#  174|     r174_3(glval<int>)     = FieldAddress[f]        : r174_2
#  174|     m174_4(int)            = Store                  : &:r174_3, r174_1
#  175|     r175_1(glval<Wrapper>) = VariableAddress[w]     : 
#  175|     r175_2(glval<int>)     = FieldAddress[f]        : r175_1
#  175|     r175_3(int)            = Load                   : &:r175_2, m174_4
#  175|     r175_4(glval<int>)     = VariableAddress[a]     : 
#  175|     m175_5(int)            = Store                  : &:r175_4, r175_3
#  176|     r176_1(glval<Wrapper>) = VariableAddress[w]     : 
#  176|     r176_2(Wrapper)        = Load                   : &:r176_1, ~m174_4
#  176|     r176_3(glval<Wrapper>) = VariableAddress[x]     : 
#  176|     m176_4(Wrapper)        = Store                  : &:r176_3, r176_2
#  177|     v177_1(void)           = NoOp                   : 
#  171|     v171_8(void)           = ReturnVoid             : 
#  171|     v171_9(void)           = UnmodeledUse           : mu*
#  171|     v171_10(void)          = AliasedUse             : m171_3
#  171|     v171_11(void)          = ExitFunction           : 

#  179| int AsmStmt(int*)
#  179|   Block 0
#  179|     v179_1(void)         = EnterFunction            : 
#  179|     m179_2(unknown)      = AliasedDefinition        : 
#  179|     m179_3(unknown)      = InitializeNonLocal       : 
#  179|     m179_4(unknown)      = Chi                      : total:m179_2, partial:m179_3
#  179|     mu179_5(unknown)     = UnmodeledDefinition      : 
#  179|     r179_6(glval<int *>) = VariableAddress[p]       : 
#  179|     m179_7(int *)        = InitializeParameter[p]   : &:r179_6
#  179|     r179_8(int *)        = Load                     : &:r179_6, m179_7
#  179|     m179_9(unknown)      = InitializeIndirection[p] : &:r179_8
#  180|     m180_1(unknown)      = InlineAsm                : ~m179_4
#  180|     m180_2(unknown)      = Chi                      : total:m179_4, partial:m180_1
#  181|     r181_1(glval<int>)   = VariableAddress[#return] : 
#  181|     r181_2(glval<int *>) = VariableAddress[p]       : 
#  181|     r181_3(int *)        = Load                     : &:r181_2, m179_7
#  181|     r181_4(int)          = Load                     : &:r181_3, ~m179_9
#  181|     m181_5(int)          = Store                    : &:r181_1, r181_4
#  179|     v179_10(void)        = ReturnIndirection        : &:r179_8, m179_9
#  179|     r179_11(glval<int>)  = VariableAddress[#return] : 
#  179|     v179_12(void)        = ReturnValue              : &:r179_11, m181_5
#  179|     v179_13(void)        = UnmodeledUse             : mu*
#  179|     v179_14(void)        = AliasedUse               : ~m180_2
#  179|     v179_15(void)        = ExitFunction             : 

#  184| void AsmStmtWithOutputs(unsigned int&, unsigned int&, unsigned int&, unsigned int&)
#  184|   Block 0
#  184|     v184_1(void)                   = EnterFunction            : 
#  184|     m184_2(unknown)                = AliasedDefinition        : 
#  184|     m184_3(unknown)                = InitializeNonLocal       : 
#  184|     m184_4(unknown)                = Chi                      : total:m184_2, partial:m184_3
#  184|     mu184_5(unknown)               = UnmodeledDefinition      : 
#  184|     r184_6(glval<unsigned int &>)  = VariableAddress[a]       : 
#  184|     m184_7(unsigned int &)         = InitializeParameter[a]   : &:r184_6
#  184|     r184_8(unsigned int &)         = Load                     : &:r184_6, m184_7
#  184|     m184_9(unknown)                = InitializeIndirection[a] : &:r184_8
#  184|     r184_10(glval<unsigned int &>) = VariableAddress[b]       : 
#  184|     m184_11(unsigned int &)        = InitializeParameter[b]   : &:r184_10
#  184|     r184_12(unsigned int &)        = Load                     : &:r184_10, m184_11
#  184|     m184_13(unknown)               = InitializeIndirection[b] : &:r184_12
#  184|     r184_14(glval<unsigned int &>) = VariableAddress[c]       : 
#  184|     m184_15(unsigned int &)        = InitializeParameter[c]   : &:r184_14
#  184|     r184_16(unsigned int &)        = Load                     : &:r184_14, m184_15
#  184|     m184_17(unknown)               = InitializeIndirection[c] : &:r184_16
#  184|     r184_18(glval<unsigned int &>) = VariableAddress[d]       : 
#  184|     m184_19(unsigned int &)        = InitializeParameter[d]   : &:r184_18
#  184|     r184_20(unsigned int &)        = Load                     : &:r184_18, m184_19
#  184|     m184_21(unknown)               = InitializeIndirection[d] : &:r184_20
#  189|     r189_1(glval<unsigned int &>)  = VariableAddress[a]       : 
#  189|     r189_2(unsigned int &)         = Load                     : &:r189_1, m184_7
#  189|     r189_3(glval<unsigned int>)    = CopyValue                : r189_2
#  189|     r189_4(glval<unsigned int &>)  = VariableAddress[b]       : 
#  189|     r189_5(unsigned int &)         = Load                     : &:r189_4, m184_11
#  189|     r189_6(glval<unsigned int>)    = CopyValue                : r189_5
#  190|     r190_1(glval<unsigned int &>)  = VariableAddress[c]       : 
#  190|     r190_2(unsigned int &)         = Load                     : &:r190_1, m184_15
#  190|     r190_3(unsigned int)           = Load                     : &:r190_2, ~m184_17
#  190|     r190_4(glval<unsigned int &>)  = VariableAddress[d]       : 
#  190|     r190_5(unsigned int &)         = Load                     : &:r190_4, m184_19
#  190|     r190_6(unsigned int)           = Load                     : &:r190_5, ~m184_21
#  186|     m186_1(unknown)                = InlineAsm                : ~m184_13, 0:r189_3, 1:r189_6, 2:r190_3, 3:r190_6
#  186|     m186_2(unknown)                = Chi                      : total:m184_13, partial:m186_1
#  192|     v192_1(void)                   = NoOp                     : 
#  184|     v184_22(void)                  = ReturnIndirection        : &:r184_8, ~m186_2
#  184|     v184_23(void)                  = ReturnIndirection        : &:r184_12, ~m186_2
#  184|     v184_24(void)                  = ReturnIndirection        : &:r184_16, m184_17
#  184|     v184_25(void)                  = ReturnIndirection        : &:r184_20, m184_21
#  184|     v184_26(void)                  = ReturnVoid               : 
#  184|     v184_27(void)                  = UnmodeledUse             : mu*
#  184|     v184_28(void)                  = AliasedUse               : ~m186_2
#  184|     v184_29(void)                  = ExitFunction             : 

#  198| int PureFunctions(char*, char*, int)
#  198|   Block 0
#  198|     v198_1(void)           = EnterFunction               : 
#  198|     m198_2(unknown)        = AliasedDefinition           : 
#  198|     m198_3(unknown)        = InitializeNonLocal          : 
#  198|     m198_4(unknown)        = Chi                         : total:m198_2, partial:m198_3
#  198|     mu198_5(unknown)       = UnmodeledDefinition         : 
#  198|     r198_6(glval<char *>)  = VariableAddress[str1]       : 
#  198|     m198_7(char *)         = InitializeParameter[str1]   : &:r198_6
#  198|     r198_8(char *)         = Load                        : &:r198_6, m198_7
#  198|     m198_9(unknown)        = InitializeIndirection[str1] : &:r198_8
#  198|     r198_10(glval<char *>) = VariableAddress[str2]       : 
#  198|     m198_11(char *)        = InitializeParameter[str2]   : &:r198_10
#  198|     r198_12(char *)        = Load                        : &:r198_10, m198_11
#  198|     m198_13(unknown)       = InitializeIndirection[str2] : &:r198_12
#  198|     r198_14(glval<int>)    = VariableAddress[x]          : 
#  198|     m198_15(int)           = InitializeParameter[x]      : &:r198_14
#  199|     r199_1(glval<int>)     = VariableAddress[ret]        : 
#  199|     r199_2(glval<unknown>) = FunctionAddress[strcmp]     : 
#  199|     r199_3(glval<char *>)  = VariableAddress[str1]       : 
#  199|     r199_4(char *)         = Load                        : &:r199_3, m198_7
#  199|     r199_5(char *)         = Convert                     : r199_4
#  199|     r199_6(glval<char *>)  = VariableAddress[str2]       : 
#  199|     r199_7(char *)         = Load                        : &:r199_6, m198_11
#  199|     r199_8(char *)         = Convert                     : r199_7
#  199|     r199_9(int)            = Call                        : func:r199_2, 0:r199_5, 1:r199_8
#  199|     v199_10(void)          = ^CallReadSideEffect         : ~m198_4
#  199|     v199_11(void)          = ^BufferReadSideEffect[0]    : &:r199_5, ~m198_9
#  199|     v199_12(void)          = ^BufferReadSideEffect[1]    : &:r199_8, ~m198_13
#  199|     m199_13(int)           = Store                       : &:r199_1, r199_9
#  200|     r200_1(glval<unknown>) = FunctionAddress[strlen]     : 
#  200|     r200_2(glval<char *>)  = VariableAddress[str1]       : 
#  200|     r200_3(char *)         = Load                        : &:r200_2, m198_7
#  200|     r200_4(char *)         = Convert                     : r200_3
#  200|     r200_5(int)            = Call                        : func:r200_1, 0:r200_4
#  200|     v200_6(void)           = ^CallReadSideEffect         : ~m198_4
#  200|     v200_7(void)           = ^BufferReadSideEffect[0]    : &:r200_4, ~m198_9
#  200|     r200_8(glval<int>)     = VariableAddress[ret]        : 
#  200|     r200_9(int)            = Load                        : &:r200_8, m199_13
#  200|     r200_10(int)           = Add                         : r200_9, r200_5
#  200|     m200_11(int)           = Store                       : &:r200_8, r200_10
#  201|     r201_1(glval<unknown>) = FunctionAddress[abs]        : 
#  201|     r201_2(glval<int>)     = VariableAddress[x]          : 
#  201|     r201_3(int)            = Load                        : &:r201_2, m198_15
#  201|     r201_4(int)            = Call                        : func:r201_1, 0:r201_3
#  201|     r201_5(glval<int>)     = VariableAddress[ret]        : 
#  201|     r201_6(int)            = Load                        : &:r201_5, m200_11
#  201|     r201_7(int)            = Add                         : r201_6, r201_4
#  201|     m201_8(int)            = Store                       : &:r201_5, r201_7
#  202|     r202_1(glval<int>)     = VariableAddress[#return]    : 
#  202|     r202_2(glval<int>)     = VariableAddress[ret]        : 
#  202|     r202_3(int)            = Load                        : &:r202_2, m201_8
#  202|     m202_4(int)            = Store                       : &:r202_1, r202_3
#  198|     v198_16(void)          = ReturnIndirection           : &:r198_8, m198_9
#  198|     v198_17(void)          = ReturnIndirection           : &:r198_12, m198_13
#  198|     r198_18(glval<int>)    = VariableAddress[#return]    : 
#  198|     v198_19(void)          = ReturnValue                 : &:r198_18, m202_4
#  198|     v198_20(void)          = UnmodeledUse                : mu*
#  198|     v198_21(void)          = AliasedUse                  : m198_3
#  198|     v198_22(void)          = ExitFunction                : 

#  207| int ModeledCallTarget(int)
#  207|   Block 0
#  207|     v207_1(void)           = EnterFunction                      : 
#  207|     m207_2(unknown)        = AliasedDefinition                  : 
#  207|     m207_3(unknown)        = InitializeNonLocal                 : 
#  207|     m207_4(unknown)        = Chi                                : total:m207_2, partial:m207_3
#  207|     mu207_5(unknown)       = UnmodeledDefinition                : 
#  207|     r207_6(glval<int>)     = VariableAddress[x]                 : 
#  207|     m207_7(int)            = InitializeParameter[x]             : &:r207_6
#  207|     m207_8(unknown)        = Chi                                : total:m207_4, partial:m207_7
#  208|     r208_1(glval<int>)     = VariableAddress[y]                 : 
#  208|     m208_2(int)            = Uninitialized[y]                   : &:r208_1
#  208|     m208_3(unknown)        = Chi                                : total:m207_8, partial:m208_2
#  209|     r209_1(glval<unknown>) = FunctionAddress[memcpy]            : 
#  209|     r209_2(glval<int>)     = VariableAddress[y]                 : 
#  209|     r209_3(int *)          = CopyValue                          : r209_2
#  209|     r209_4(void *)         = Convert                            : r209_3
#  209|     r209_5(glval<int>)     = VariableAddress[x]                 : 
#  209|     r209_6(int *)          = CopyValue                          : r209_5
#  209|     r209_7(void *)         = Convert                            : r209_6
#  209|     r209_8(int)            = Constant[4]                        : 
#  209|     r209_9(void *)         = Call                               : func:r209_1, 0:r209_4, 1:r209_7, 2:r209_8
#  209|     v209_10(void)          = ^SizedBufferReadSideEffect[1]      : &:r209_7, r209_8, ~m207_7
#  209|     m209_11(unknown)       = ^SizedBufferMustWriteSideEffect[0] : &:r209_4, r209_8
#  209|     m209_12(unknown)       = Chi                                : total:m208_3, partial:m209_11
#  210|     r210_1(glval<int>)     = VariableAddress[#return]           : 
#  210|     r210_2(glval<int>)     = VariableAddress[y]                 : 
#  210|     r210_3(int)            = Load                               : &:r210_2, ~m209_12
#  210|     m210_4(int)            = Store                              : &:r210_1, r210_3
#  207|     r207_9(glval<int>)     = VariableAddress[#return]           : 
#  207|     v207_10(void)          = ReturnValue                        : &:r207_9, m210_4
#  207|     v207_11(void)          = UnmodeledUse                       : mu*
#  207|     v207_12(void)          = AliasedUse                         : m207_3
#  207|     v207_13(void)          = ExitFunction                       : 

#  213| void InitArray()
#  213|   Block 0
#  213|     v213_1(void)            = EnterFunction            : 
#  213|     m213_2(unknown)         = AliasedDefinition        : 
#  213|     m213_3(unknown)         = InitializeNonLocal       : 
#  213|     m213_4(unknown)         = Chi                      : total:m213_2, partial:m213_3
#  213|     mu213_5(unknown)        = UnmodeledDefinition      : 
#  214|     r214_1(glval<char[32]>) = VariableAddress[a_pad]   : 
#  214|     r214_2(glval<char[32]>) = StringConstant[""]       : 
#  214|     r214_3(char[32])        = Load                     : &:r214_2, ~m213_3
#  214|     m214_4(char[32])        = Store                    : &:r214_1, r214_3
#  215|     r215_1(glval<char[4]>)  = VariableAddress[a_nopad] : 
#  215|     r215_2(glval<char[4]>)  = StringConstant["foo"]    : 
#  215|     r215_3(char[4])         = Load                     : &:r215_2, ~m213_3
#  215|     m215_4(char[4])         = Store                    : &:r215_1, r215_3
#  216|     r216_1(glval<char[5]>)  = VariableAddress[a_infer] : 
#  216|     r216_2(glval<char[5]>)  = StringConstant["blah"]   : 
#  216|     r216_3(char[5])         = Load                     : &:r216_2, ~m213_3
#  216|     m216_4(char[5])         = Store                    : &:r216_1, r216_3
#  217|     r217_1(glval<char[2]>)  = VariableAddress[b]       : 
#  217|     m217_2(char[2])         = Uninitialized[b]         : &:r217_1
#  218|     r218_1(glval<char[2]>)  = VariableAddress[c]       : 
#  218|     m218_2(char[2])         = Uninitialized[c]         : &:r218_1
#  218|     r218_3(int)             = Constant[0]              : 
#  218|     r218_4(glval<char>)     = PointerAdd[1]            : r218_1, r218_3
#  218|     r218_5(unknown[2])      = Constant[0]              : 
#  218|     m218_6(unknown[2])      = Store                    : &:r218_4, r218_5
#  219|     r219_1(glval<char[2]>)  = VariableAddress[d]       : 
#  219|     m219_2(char[2])         = Uninitialized[d]         : &:r219_1
#  219|     r219_3(int)             = Constant[0]              : 
#  219|     r219_4(glval<char>)     = PointerAdd[1]            : r219_1, r219_3
#  219|     r219_5(char)            = Constant[0]              : 
#  219|     m219_6(char)            = Store                    : &:r219_4, r219_5
#  219|     m219_7(char[2])         = Chi                      : total:m219_2, partial:m219_6
#  219|     r219_8(int)             = Constant[1]              : 
#  219|     r219_9(glval<char>)     = PointerAdd[1]            : r219_1, r219_8
#  219|     r219_10(char)           = Constant[0]              : 
#  219|     m219_11(char)           = Store                    : &:r219_9, r219_10
#  219|     m219_12(char[2])        = Chi                      : total:m219_7, partial:m219_11
#  220|     r220_1(glval<char[2]>)  = VariableAddress[e]       : 
#  220|     m220_2(char[2])         = Uninitialized[e]         : &:r220_1
#  220|     r220_3(int)             = Constant[0]              : 
#  220|     r220_4(glval<char>)     = PointerAdd[1]            : r220_1, r220_3
#  220|     r220_5(char)            = Constant[0]              : 
#  220|     m220_6(char)            = Store                    : &:r220_4, r220_5
#  220|     m220_7(char[2])         = Chi                      : total:m220_2, partial:m220_6
#  220|     r220_8(int)             = Constant[1]              : 
#  220|     r220_9(glval<char>)     = PointerAdd[1]            : r220_1, r220_8
#  220|     r220_10(char)           = Constant[1]              : 
#  220|     m220_11(char)           = Store                    : &:r220_9, r220_10
#  220|     m220_12(char[2])        = Chi                      : total:m220_7, partial:m220_11
#  221|     r221_1(glval<char[3]>)  = VariableAddress[f]       : 
#  221|     m221_2(char[3])         = Uninitialized[f]         : &:r221_1
#  221|     r221_3(int)             = Constant[0]              : 
#  221|     r221_4(glval<char>)     = PointerAdd[1]            : r221_1, r221_3
#  221|     r221_5(char)            = Constant[0]              : 
#  221|     m221_6(char)            = Store                    : &:r221_4, r221_5
#  221|     m221_7(char[3])         = Chi                      : total:m221_2, partial:m221_6
#  221|     r221_8(int)             = Constant[1]              : 
#  221|     r221_9(glval<char>)     = PointerAdd[1]            : r221_1, r221_8
#  221|     r221_10(unknown[2])     = Constant[0]              : 
#  221|     m221_11(unknown[2])     = Store                    : &:r221_9, r221_10
#  221|     m221_12(char[3])        = Chi                      : total:m221_7, partial:m221_11
#  222|     v222_1(void)            = NoOp                     : 
#  213|     v213_6(void)            = ReturnVoid               : 
#  213|     v213_7(void)            = UnmodeledUse             : mu*
#  213|     v213_8(void)            = AliasedUse               : m213_3
#  213|     v213_9(void)            = ExitFunction             : 

#  226| char StringLiteralAliasing()
#  226|   Block 0
#  226|     v226_1(void)           = EnterFunction                 : 
#  226|     m226_2(unknown)        = AliasedDefinition             : 
#  226|     m226_3(unknown)        = InitializeNonLocal            : 
#  226|     m226_4(unknown)        = Chi                           : total:m226_2, partial:m226_3
#  226|     mu226_5(unknown)       = UnmodeledDefinition           : 
#  227|     r227_1(glval<unknown>) = FunctionAddress[ExternalFunc] : 
#  227|     v227_2(void)           = Call                          : func:r227_1
#  227|     m227_3(unknown)        = ^CallSideEffect               : ~m226_4
#  227|     m227_4(unknown)        = Chi                           : total:m226_4, partial:m227_3
#  229|     r229_1(glval<char *>)  = VariableAddress[s]            : 
#  229|     r229_2(glval<char[8]>) = StringConstant["Literal"]     : 
#  229|     r229_3(char *)         = Convert                       : r229_2
#  229|     m229_4(char *)         = Store                         : &:r229_1, r229_3
#  230|     r230_1(glval<char>)    = VariableAddress[#return]      : 
#  230|     r230_2(glval<char *>)  = VariableAddress[s]            : 
#  230|     r230_3(char *)         = Load                          : &:r230_2, m229_4
#  230|     r230_4(int)            = Constant[2]                   : 
#  230|     r230_5(glval<char>)    = PointerAdd[1]                 : r230_3, r230_4
#  230|     r230_6(char)           = Load                          : &:r230_5, ~m226_3
#  230|     m230_7(char)           = Store                         : &:r230_1, r230_6
#  226|     r226_6(glval<char>)    = VariableAddress[#return]      : 
#  226|     v226_7(void)           = ReturnValue                   : &:r226_6, m230_7
#  226|     v226_8(void)           = UnmodeledUse                  : mu*
#  226|     v226_9(void)           = AliasedUse                    : ~m227_4
#  226|     v226_10(void)          = ExitFunction                  : 

#  235| void Constructible::Constructible(int)
#  235|   Block 0
#  235|     v235_1(void)                 = EnterFunction          : 
#  235|     m235_2(unknown)              = AliasedDefinition      : 
#  235|     m235_3(unknown)              = InitializeNonLocal     : 
#  235|     m235_4(unknown)              = Chi                    : total:m235_2, partial:m235_3
#  235|     mu235_5(unknown)             = UnmodeledDefinition    : 
#  235|     r235_6(glval<Constructible>) = InitializeThis         : 
#  235|     r235_7(glval<int>)           = VariableAddress[x]     : 
#  235|     m235_8(int)                  = InitializeParameter[x] : &:r235_7
#  235|     v235_9(void)                 = NoOp                   : 
#  235|     v235_10(void)                = ReturnVoid             : 
#  235|     v235_11(void)                = UnmodeledUse           : mu*
#  235|     v235_12(void)                = AliasedUse             : m235_3
#  235|     v235_13(void)                = ExitFunction           : 

#  236| void Constructible::g()
#  236|   Block 0
#  236|     v236_1(void)                 = EnterFunction       : 
#  236|     m236_2(unknown)              = AliasedDefinition   : 
#  236|     m236_3(unknown)              = InitializeNonLocal  : 
#  236|     m236_4(unknown)              = Chi                 : total:m236_2, partial:m236_3
#  236|     mu236_5(unknown)             = UnmodeledDefinition : 
#  236|     r236_6(glval<Constructible>) = InitializeThis      : 
#  236|     v236_7(void)                 = NoOp                : 
#  236|     v236_8(void)                 = ReturnVoid          : 
#  236|     v236_9(void)                 = UnmodeledUse        : mu*
#  236|     v236_10(void)                = AliasedUse          : m236_3
#  236|     v236_11(void)                = ExitFunction        : 

#  239| void ExplicitConstructorCalls()
#  239|   Block 0
#  239|     v239_1(void)                 = EnterFunction                   : 
#  239|     m239_2(unknown)              = AliasedDefinition               : 
#  239|     m239_3(unknown)              = InitializeNonLocal              : 
#  239|     m239_4(unknown)              = Chi                             : total:m239_2, partial:m239_3
#  239|     mu239_5(unknown)             = UnmodeledDefinition             : 
#  240|     r240_1(glval<Constructible>) = VariableAddress[c]              : 
#  240|     m240_2(Constructible)        = Uninitialized[c]                : &:r240_1
#  240|     r240_3(glval<unknown>)       = FunctionAddress[Constructible]  : 
#  240|     r240_4(int)                  = Constant[1]                     : 
#  240|     v240_5(void)                 = Call                            : func:r240_3, this:r240_1, 0:r240_4
#  240|     m240_6(unknown)              = ^CallSideEffect                 : ~m239_4
#  240|     m240_7(unknown)              = Chi                             : total:m239_4, partial:m240_6
#  240|     m240_8(Constructible)        = ^IndirectMayWriteSideEffect[-1] : &:r240_1
#  240|     m240_9(Constructible)        = Chi                             : total:m240_2, partial:m240_8
#  241|     r241_1(glval<Constructible>) = VariableAddress[c]              : 
#  241|     r241_2(glval<unknown>)       = FunctionAddress[g]              : 
#  241|     v241_3(void)                 = Call                            : func:r241_2, this:r241_1
#  241|     m241_4(unknown)              = ^CallSideEffect                 : ~m240_7
#  241|     m241_5(unknown)              = Chi                             : total:m240_7, partial:m241_4
#  241|     v241_6(void)                 = ^BufferReadSideEffect[-1]       : &:r241_1, ~m240_9
#  241|     m241_7(Constructible)        = ^IndirectMayWriteSideEffect[-1] : &:r241_1
#  241|     m241_8(Constructible)        = Chi                             : total:m240_9, partial:m241_7
#  242|     r242_1(glval<Constructible>) = VariableAddress[c]              : 
#  242|     r242_2(glval<unknown>)       = FunctionAddress[g]              : 
#  242|     v242_3(void)                 = Call                            : func:r242_2, this:r242_1
#  242|     m242_4(unknown)              = ^CallSideEffect                 : ~m241_5
#  242|     m242_5(unknown)              = Chi                             : total:m241_5, partial:m242_4
#  242|     v242_6(void)                 = ^BufferReadSideEffect[-1]       : &:r242_1, ~m241_8
#  242|     m242_7(Constructible)        = ^IndirectMayWriteSideEffect[-1] : &:r242_1
#  242|     m242_8(Constructible)        = Chi                             : total:m241_8, partial:m242_7
#  243|     r243_1(glval<Constructible>) = VariableAddress[c2]             : 
#  243|     m243_2(Constructible)        = Uninitialized[c2]               : &:r243_1
#  243|     r243_3(glval<unknown>)       = FunctionAddress[Constructible]  : 
#  243|     r243_4(int)                  = Constant[2]                     : 
#  243|     v243_5(void)                 = Call                            : func:r243_3, this:r243_1, 0:r243_4
#  243|     m243_6(unknown)              = ^CallSideEffect                 : ~m242_5
#  243|     m243_7(unknown)              = Chi                             : total:m242_5, partial:m243_6
#  243|     m243_8(Constructible)        = ^IndirectMayWriteSideEffect[-1] : &:r243_1
#  243|     m243_9(Constructible)        = Chi                             : total:m243_2, partial:m243_8
#  244|     r244_1(glval<Constructible>) = VariableAddress[c2]             : 
#  244|     r244_2(glval<unknown>)       = FunctionAddress[g]              : 
#  244|     v244_3(void)                 = Call                            : func:r244_2, this:r244_1
#  244|     m244_4(unknown)              = ^CallSideEffect                 : ~m243_7
#  244|     m244_5(unknown)              = Chi                             : total:m243_7, partial:m244_4
#  244|     v244_6(void)                 = ^BufferReadSideEffect[-1]       : &:r244_1, ~m243_9
#  244|     m244_7(Constructible)        = ^IndirectMayWriteSideEffect[-1] : &:r244_1
#  244|     m244_8(Constructible)        = Chi                             : total:m243_9, partial:m244_7
#  245|     v245_1(void)                 = NoOp                            : 
#  239|     v239_6(void)                 = ReturnVoid                      : 
#  239|     v239_7(void)                 = UnmodeledUse                    : mu*
#  239|     v239_8(void)                 = AliasedUse                      : ~m244_5
#  239|     v239_9(void)                 = ExitFunction                    : 

#  247| char* VoidStarIndirectParameters(char*, int)
#  247|   Block 0
#  247|     v247_1(void)           = EnterFunction                      : 
#  247|     m247_2(unknown)        = AliasedDefinition                  : 
#  247|     m247_3(unknown)        = InitializeNonLocal                 : 
#  247|     m247_4(unknown)        = Chi                                : total:m247_2, partial:m247_3
#  247|     mu247_5(unknown)       = UnmodeledDefinition                : 
#  247|     r247_6(glval<char *>)  = VariableAddress[src]               : 
#  247|     m247_7(char *)         = InitializeParameter[src]           : &:r247_6
#  247|     r247_8(char *)         = Load                               : &:r247_6, m247_7
#  247|     m247_9(unknown)        = InitializeIndirection[src]         : &:r247_8
#  247|     r247_10(glval<int>)    = VariableAddress[size]              : 
#  247|     m247_11(int)           = InitializeParameter[size]          : &:r247_10
#  248|     r248_1(glval<char *>)  = VariableAddress[dst]               : 
#  248|     r248_2(glval<unknown>) = FunctionAddress[operator new[]]    : 
#  248|     r248_3(glval<int>)     = VariableAddress[size]              : 
#  248|     r248_4(int)            = Load                               : &:r248_3, m247_11
#  248|     r248_5(unsigned long)  = Convert                            : r248_4
#  248|     r248_6(unsigned long)  = Constant[1]                        : 
#  248|     r248_7(unsigned long)  = Mul                                : r248_5, r248_6
#  248|     r248_8(void *)         = Call                               : func:r248_2, 0:r248_7
#  248|     m248_9(unknown)        = ^CallSideEffect                    : ~m247_9
#  248|     m248_10(unknown)       = Chi                                : total:m247_9, partial:m248_9
#  248|     r248_11(char *)        = Convert                            : r248_8
#  248|     m248_12(char *)        = Store                              : &:r248_1, r248_11
#  249|     r249_1(char)           = Constant[97]                       : 
#  249|     r249_2(glval<char *>)  = VariableAddress[src]               : 
#  249|     r249_3(char *)         = Load                               : &:r249_2, m247_7
#  249|     r249_4(glval<char>)    = CopyValue                          : r249_3
#  249|     m249_5(char)           = Store                              : &:r249_4, r249_1
#  249|     m249_6(unknown)        = Chi                                : total:m248_10, partial:m249_5
#  250|     r250_1(glval<unknown>) = FunctionAddress[memcpy]            : 
#  250|     r250_2(glval<char *>)  = VariableAddress[dst]               : 
#  250|     r250_3(char *)         = Load                               : &:r250_2, m248_12
#  250|     r250_4(void *)         = Convert                            : r250_3
#  250|     r250_5(glval<char *>)  = VariableAddress[src]               : 
#  250|     r250_6(char *)         = Load                               : &:r250_5, m247_7
#  250|     r250_7(void *)         = Convert                            : r250_6
#  250|     r250_8(glval<int>)     = VariableAddress[size]              : 
#  250|     r250_9(int)            = Load                               : &:r250_8, m247_11
#  250|     r250_10(void *)        = Call                               : func:r250_1, 0:r250_4, 1:r250_7, 2:r250_9
#  250|     v250_11(void)          = ^SizedBufferReadSideEffect[1]      : &:r250_7, r250_9, ~m249_6
#  250|     m250_12(unknown)       = ^SizedBufferMustWriteSideEffect[0] : &:r250_4, r250_9
#  250|     m250_13(unknown)       = Chi                                : total:m249_6, partial:m250_12
#  251|     r251_1(glval<char *>)  = VariableAddress[#return]           : 
#  251|     r251_2(glval<char *>)  = VariableAddress[dst]               : 
#  251|     r251_3(char *)         = Load                               : &:r251_2, m248_12
#  251|     m251_4(char *)         = Store                              : &:r251_1, r251_3
#  247|     v247_12(void)          = ReturnIndirection                  : &:r247_8, ~m250_13
#  247|     r247_13(glval<char *>) = VariableAddress[#return]           : 
#  247|     v247_14(void)          = ReturnValue                        : &:r247_13, m251_4
#  247|     v247_15(void)          = UnmodeledUse                       : mu*
#  247|     v247_16(void)          = AliasedUse                         : ~m250_13
#  247|     v247_17(void)          = ExitFunction                       : 

#  254| char StringLiteralAliasing2(bool)
#  254|   Block 0
#  254|     v254_1(void)        = EnterFunction          : 
#  254|     m254_2(unknown)     = AliasedDefinition      : 
#  254|     m254_3(unknown)     = InitializeNonLocal     : 
#  254|     m254_4(unknown)     = Chi                    : total:m254_2, partial:m254_3
#  254|     mu254_5(unknown)    = UnmodeledDefinition    : 
#  254|     r254_6(glval<bool>) = VariableAddress[b]     : 
#  254|     m254_7(bool)        = InitializeParameter[b] : &:r254_6
#  255|     r255_1(glval<bool>) = VariableAddress[b]     : 
#  255|     r255_2(bool)        = Load                   : &:r255_1, m254_7
#  255|     v255_3(void)        = ConditionalBranch      : r255_2
#-----|   False -> Block 2
#-----|   True -> Block 1

#  256|   Block 1
#  256|     r256_1(glval<unknown>) = FunctionAddress[ExternalFunc] : 
#  256|     v256_2(void)           = Call                          : func:r256_1
#  256|     m256_3(unknown)        = ^CallSideEffect               : ~m254_4
#  256|     m256_4(unknown)        = Chi                           : total:m254_4, partial:m256_3
#-----|   Goto -> Block 3

#  259|   Block 2
#  259|     r259_1(glval<unknown>) = FunctionAddress[ExternalFunc] : 
#  259|     v259_2(void)           = Call                          : func:r259_1
#  259|     m259_3(unknown)        = ^CallSideEffect               : ~m254_4
#  259|     m259_4(unknown)        = Chi                           : total:m254_4, partial:m259_3
#-----|   Goto -> Block 3

#  262|   Block 3
#  262|     m262_1(unknown)        = Phi                       : from 1:~m256_4, from 2:~m259_4
#  262|     r262_2(glval<char *>)  = VariableAddress[s]        : 
#  262|     r262_3(glval<char[8]>) = StringConstant["Literal"] : 
#  262|     r262_4(char *)         = Convert                   : r262_3
#  262|     m262_5(char *)         = Store                     : &:r262_2, r262_4
#  263|     r263_1(glval<char>)    = VariableAddress[#return]  : 
#  263|     r263_2(glval<char *>)  = VariableAddress[s]        : 
#  263|     r263_3(char *)         = Load                      : &:r263_2, m262_5
#  263|     r263_4(int)            = Constant[2]               : 
#  263|     r263_5(glval<char>)    = PointerAdd[1]             : r263_3, r263_4
#  263|     r263_6(char)           = Load                      : &:r263_5, ~m254_3
#  263|     m263_7(char)           = Store                     : &:r263_1, r263_6
#  254|     r254_8(glval<char>)    = VariableAddress[#return]  : 
#  254|     v254_9(void)           = ReturnValue               : &:r254_8, m263_7
#  254|     v254_10(void)          = UnmodeledUse              : mu*
#  254|     v254_11(void)          = AliasedUse                : ~m262_1
#  254|     v254_12(void)          = ExitFunction              : <|MERGE_RESOLUTION|>--- conflicted
+++ resolved
@@ -216,20 +216,21 @@
 #   68|   Block 0
 #   68|     v68_1(void)          = EnterFunction            : 
 #   68|     m68_2(unknown)       = AliasedDefinition        : 
-<<<<<<< HEAD
-#   68|     mu68_3(unknown)      = UnmodeledDefinition      : 
-#   68|     r68_4(glval<int>)    = VariableAddress[n]       : 
-#   68|     m68_5(int)           = InitializeParameter[n]   : &:r68_4
-#   68|     r68_6(glval<char *>) = VariableAddress[p]       : 
-#   68|     m68_7(char *)        = InitializeParameter[p]   : &:r68_6
-#   68|     r68_8(char *)        = Load                     : &:r68_6, m68_7
-#   68|     m68_9(unknown)       = InitializeIndirection[p] : &:r68_8
+#   68|     m68_3(unknown)       = InitializeNonLocal       : 
+#   68|     m68_4(unknown)       = Chi                      : total:m68_2, partial:m68_3
+#   68|     mu68_5(unknown)      = UnmodeledDefinition      : 
+#   68|     r68_6(glval<int>)    = VariableAddress[n]       : 
+#   68|     m68_7(int)           = InitializeParameter[n]   : &:r68_6
+#   68|     r68_8(glval<char *>) = VariableAddress[p]       : 
+#   68|     m68_9(char *)        = InitializeParameter[p]   : &:r68_8
+#   68|     r68_10(char *)       = Load                     : &:r68_8, m68_9
+#   68|     m68_11(unknown)      = InitializeIndirection[p] : &:r68_10
 #-----|   Goto -> Block 1
 
 #   69|   Block 1
-#   69|     m69_1(char *)     = Phi                : from 0:m68_7, from 2:m70_6
-#   69|     m69_2(int)        = Phi                : from 0:m68_5, from 2:m69_8
-#   69|     m69_3(unknown)    = Phi                : from 0:~m68_2, from 2:~m70_10
+#   69|     m69_1(char *)     = Phi                : from 0:m68_9, from 2:m70_6
+#   69|     m69_2(int)        = Phi                : from 0:m68_7, from 2:m69_8
+#   69|     m69_3(unknown)    = Phi                : from 0:~m68_4, from 2:~m70_10
 #   69|     r69_4(glval<int>) = VariableAddress[n] : 
 #   69|     r69_5(int)        = Load               : &:r69_4, m69_2
 #   69|     r69_6(int)        = Constant[1]        : 
@@ -241,18 +242,6 @@
 #   69|     v69_12(void)      = ConditionalBranch  : r69_11
 #-----|   False -> Block 3
 #-----|   True -> Block 2
-=======
-#   68|     m68_3(unknown)       = InitializeNonLocal       : 
-#   68|     m68_4(unknown)       = Chi                      : total:m68_2, partial:m68_3
-#   68|     mu68_5(unknown)      = UnmodeledDefinition      : 
-#   68|     r68_6(glval<int>)    = VariableAddress[n]       : 
-#   68|     m68_7(int)           = InitializeParameter[n]   : &:r68_6
-#   68|     r68_8(glval<char *>) = VariableAddress[p]       : 
-#   68|     m68_9(char *)        = InitializeParameter[p]   : &:r68_8
-#   68|     r68_10(char *)       = Load                     : &:r68_8, m68_9
-#   68|     m68_11(unknown)      = InitializeIndirection[p] : &:r68_10
-#-----|   Goto -> Block 3
->>>>>>> c0417ac1
 
 #   70|   Block 2
 #   70|     r70_1(char)          = Constant[0]        : 
@@ -275,24 +264,6 @@
 #   68|     v68_15(void) = AliasedUse        : ~m69_3
 #   68|     v68_16(void) = ExitFunction      : 
 
-<<<<<<< HEAD
-=======
-#   69|   Block 3
-#   69|     m69_1(char *)     = Phi                : from 0:m68_9, from 1:m70_6
-#   69|     m69_2(int)        = Phi                : from 0:m68_7, from 1:m69_8
-#   69|     m69_3(unknown)    = Phi                : from 0:~m68_4, from 1:~m70_9
-#   69|     r69_4(glval<int>) = VariableAddress[n] : 
-#   69|     r69_5(int)        = Load               : &:r69_4, m69_2
-#   69|     r69_6(int)        = Constant[1]        : 
-#   69|     r69_7(int)        = Sub                : r69_5, r69_6
-#   69|     m69_8(int)        = Store              : &:r69_4, r69_7
-#   69|     r69_9(int)        = Constant[0]        : 
-#   69|     r69_10(bool)      = CompareGT          : r69_5, r69_9
-#   69|     v69_11(void)      = ConditionalBranch  : r69_10
-#-----|   False -> Block 2
-#-----|   True -> Block 1
-
->>>>>>> c0417ac1
 #   75| void ScalarPhi(bool)
 #   75|   Block 0
 #   75|     v75_1(void)        = EnterFunction          : 
