--- conflicted
+++ resolved
@@ -258,10 +258,7 @@
 		c = source();
 	};
 	e(t, u, w);
-<<<<<<< HEAD
 	sink(w); // tainted
-=======
-	sink(w); // tainted [NOT DETECTED]
 }
 
 // --- taint through return value ---
@@ -351,10 +348,9 @@
 	myNotAssign(e, t);
 
 	sink(t); // tainted
-	sink(a); // tainted [NOT DETECTED]
-	sink(b); // tainted [NOT DETECTED]
+	sink(a); // tainted
+	sink(b); // tainted
 	sink(c); // tainted [NOT DETECTED]
 	sink(d); // tainted [NOT DETECTED]
 	sink(e);
->>>>>>> 24a5301d
 }