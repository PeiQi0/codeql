--- conflicted
+++ resolved
@@ -101,7 +101,6 @@
 | defaulttainttracking.cpp:88:18:88:23 | call to getenv | defaulttainttracking.cpp:88:18:88:23 | call to getenv |
 | defaulttainttracking.cpp:88:18:88:23 | call to getenv | defaulttainttracking.cpp:88:18:88:30 | (reference to) |
 | defaulttainttracking.cpp:88:18:88:23 | call to getenv | test_diff.cpp:1:11:1:20 | p#0 |
-<<<<<<< HEAD
 | defaulttainttracking.cpp:97:27:97:32 | call to getenv | defaulttainttracking.cpp:9:11:9:20 | p#0 |
 | defaulttainttracking.cpp:97:27:97:32 | call to getenv | defaulttainttracking.cpp:91:42:91:44 | arg |
 | defaulttainttracking.cpp:97:27:97:32 | call to getenv | defaulttainttracking.cpp:92:12:92:14 | arg |
@@ -109,7 +108,6 @@
 | defaulttainttracking.cpp:97:27:97:32 | call to getenv | defaulttainttracking.cpp:98:10:98:11 | (const char *)... |
 | defaulttainttracking.cpp:97:27:97:32 | call to getenv | defaulttainttracking.cpp:98:10:98:11 | p2 |
 | defaulttainttracking.cpp:97:27:97:32 | call to getenv | test_diff.cpp:1:11:1:20 | p#0 |
-=======
 | globals.cpp:5:20:5:25 | call to getenv | globals.cpp:2:17:2:25 | sinkParam |
 | globals.cpp:5:20:5:25 | call to getenv | globals.cpp:5:12:5:16 | local |
 | globals.cpp:5:20:5:25 | call to getenv | globals.cpp:5:20:5:25 | call to getenv |
@@ -118,7 +116,6 @@
 | globals.cpp:13:15:13:20 | call to getenv | globals.cpp:13:15:13:20 | call to getenv |
 | globals.cpp:23:15:23:20 | call to getenv | globals.cpp:16:15:16:21 | global2 |
 | globals.cpp:23:15:23:20 | call to getenv | globals.cpp:23:15:23:20 | call to getenv |
->>>>>>> 3c8aeb94
 | test_diff.cpp:92:10:92:13 | argv | defaulttainttracking.cpp:9:11:9:20 | p#0 |
 | test_diff.cpp:92:10:92:13 | argv | test_diff.cpp:1:11:1:20 | p#0 |
 | test_diff.cpp:92:10:92:13 | argv | test_diff.cpp:92:10:92:13 | argv |
