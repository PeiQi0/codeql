--- conflicted
+++ resolved
@@ -1,65 +1,4 @@
 edges
-<<<<<<< HEAD
-| test.py:24:10:24:26 | ControlFlowNode for Tuple [Tuple element at index 1] | test.py:25:9:25:9 | ControlFlowNode for x [Tuple element at index 1] |
-| test.py:24:21:24:26 | ControlFlowNode for SOURCE | test.py:24:10:24:26 | ControlFlowNode for Tuple [Tuple element at index 1] |
-| test.py:25:9:25:9 | ControlFlowNode for x [Tuple element at index 1] | test.py:25:9:25:12 | ControlFlowNode for Subscript |
-| test.py:25:9:25:12 | ControlFlowNode for Subscript | test.py:26:10:26:10 | ControlFlowNode for y |
-| test.py:35:9:35:14 | ControlFlowNode for SOURCE | test.py:36:10:36:10 | ControlFlowNode for x |
-| test.py:40:9:40:16 | ControlFlowNode for Str | test.py:41:10:41:10 | ControlFlowNode for x |
-| test.py:44:9:44:17 | ControlFlowNode for Str | test.py:45:10:45:10 | ControlFlowNode for x |
-| test.py:48:9:48:10 | ControlFlowNode for IntegerLiteral | test.py:49:10:49:10 | ControlFlowNode for x |
-| test.py:52:9:52:12 | ControlFlowNode for FloatLiteral | test.py:53:10:53:10 | ControlFlowNode for x |
-| test.py:61:10:61:15 | ControlFlowNode for SOURCE | test.py:62:10:62:10 | ControlFlowNode for x |
-| test.py:66:9:66:16 | ControlFlowNode for List [List element] | test.py:67:10:67:10 | ControlFlowNode for x [List element] |
-| test.py:66:10:66:15 | ControlFlowNode for SOURCE | test.py:66:9:66:16 | ControlFlowNode for List [List element] |
-| test.py:67:10:67:10 | ControlFlowNode for x [List element] | test.py:67:10:67:13 | ControlFlowNode for Subscript |
-| test.py:74:9:74:37 | ControlFlowNode for ListComp [List element] | test.py:75:10:75:10 | ControlFlowNode for x [List element] |
-| test.py:74:10:74:15 | ControlFlowNode for SOURCE | test.py:74:9:74:37 | ControlFlowNode for ListComp [List element] |
-| test.py:75:10:75:10 | ControlFlowNode for x [List element] | test.py:75:10:75:13 | ControlFlowNode for Subscript |
-| test.py:78:9:78:29 | ControlFlowNode for ListComp [List element] | test.py:79:10:79:10 | ControlFlowNode for x [List element] |
-| test.py:78:10:78:10 | ControlFlowNode for y | test.py:78:9:78:29 | ControlFlowNode for ListComp [List element] |
-| test.py:78:16:78:16 | SSA variable y | test.py:78:10:78:10 | ControlFlowNode for y |
-| test.py:78:21:78:28 | ControlFlowNode for List [List element] | test.py:78:16:78:16 | SSA variable y |
-| test.py:78:22:78:27 | ControlFlowNode for SOURCE | test.py:78:21:78:28 | ControlFlowNode for List [List element] |
-| test.py:79:10:79:10 | ControlFlowNode for x [List element] | test.py:79:10:79:13 | ControlFlowNode for Subscript |
-| test.py:91:9:91:37 | ControlFlowNode for SetComp [Set element] | test.py:92:10:92:10 | ControlFlowNode for x [Set element] |
-| test.py:91:10:91:15 | ControlFlowNode for SOURCE | test.py:91:9:91:37 | ControlFlowNode for SetComp [Set element] |
-| test.py:92:10:92:10 | ControlFlowNode for x [Set element] | test.py:92:10:92:16 | ControlFlowNode for Attribute() |
-| test.py:95:9:95:29 | ControlFlowNode for SetComp [Set element] | test.py:96:10:96:10 | ControlFlowNode for x [Set element] |
-| test.py:95:10:95:10 | ControlFlowNode for y | test.py:95:9:95:29 | ControlFlowNode for SetComp [Set element] |
-| test.py:95:16:95:16 | SSA variable y | test.py:95:10:95:10 | ControlFlowNode for y |
-| test.py:95:21:95:28 | ControlFlowNode for List [List element] | test.py:95:16:95:16 | SSA variable y |
-| test.py:95:22:95:27 | ControlFlowNode for SOURCE | test.py:95:21:95:28 | ControlFlowNode for List [List element] |
-| test.py:96:10:96:10 | ControlFlowNode for x [Set element] | test.py:96:10:96:16 | ControlFlowNode for Attribute() |
-| test.py:104:9:104:21 | ControlFlowNode for Dict [Dictionary element at key s] | test.py:105:10:105:10 | ControlFlowNode for x [Dictionary element at key s] |
-| test.py:104:15:104:20 | ControlFlowNode for SOURCE | test.py:104:9:104:21 | ControlFlowNode for Dict [Dictionary element at key s] |
-| test.py:105:10:105:10 | ControlFlowNode for x [Dictionary element at key s] | test.py:105:10:105:15 | ControlFlowNode for Subscript |
-| test.py:108:9:108:21 | ControlFlowNode for Dict [Dictionary element at key s] | test.py:109:10:109:10 | ControlFlowNode for x [Dictionary element at key s] |
-| test.py:108:15:108:20 | ControlFlowNode for SOURCE | test.py:108:9:108:21 | ControlFlowNode for Dict [Dictionary element at key s] |
-| test.py:109:10:109:10 | ControlFlowNode for x [Dictionary element at key s] | test.py:109:10:109:19 | ControlFlowNode for Attribute() |
-| test.py:234:11:234:16 | ControlFlowNode for SOURCE | test.py:234:11:234:17 | ControlFlowNode for Tuple [Tuple element at index 0] |
-| test.py:234:11:234:17 | ControlFlowNode for Tuple [Tuple element at index 0] | test.py:234:10:234:21 | ControlFlowNode for Subscript |
-| test.py:237:10:237:17 | ControlFlowNode for List [List element] | test.py:237:10:237:20 | ControlFlowNode for Subscript |
-| test.py:237:11:237:16 | ControlFlowNode for SOURCE | test.py:237:10:237:17 | ControlFlowNode for List [List element] |
-| test.py:240:10:240:21 | ControlFlowNode for Dict [Dictionary element at key s] | test.py:240:10:240:26 | ControlFlowNode for Subscript |
-| test.py:240:15:240:20 | ControlFlowNode for SOURCE | test.py:240:10:240:21 | ControlFlowNode for Dict [Dictionary element at key s] |
-| test.py:258:28:258:33 | ControlFlowNode for SOURCE | test.py:258:10:258:34 | ControlFlowNode for second() |
-| test.py:317:12:317:17 | ControlFlowNode for SOURCE | test.py:317:10:317:18 | ControlFlowNode for f() |
-| test.py:321:28:321:33 | ControlFlowNode for SOURCE | test.py:321:10:321:34 | ControlFlowNode for second() |
-nodes
-| test.py:24:10:24:26 | ControlFlowNode for Tuple [Tuple element at index 1] | semmle.label | ControlFlowNode for Tuple [Tuple element at index 1] |
-| test.py:24:21:24:26 | ControlFlowNode for SOURCE | semmle.label | ControlFlowNode for SOURCE |
-| test.py:25:9:25:9 | ControlFlowNode for x [Tuple element at index 1] | semmle.label | ControlFlowNode for x [Tuple element at index 1] |
-| test.py:25:9:25:12 | ControlFlowNode for Subscript | semmle.label | ControlFlowNode for Subscript |
-| test.py:26:10:26:10 | ControlFlowNode for y | semmle.label | ControlFlowNode for y |
-| test.py:35:9:35:14 | ControlFlowNode for SOURCE | semmle.label | ControlFlowNode for SOURCE |
-| test.py:36:10:36:10 | ControlFlowNode for x | semmle.label | ControlFlowNode for x |
-| test.py:40:9:40:16 | ControlFlowNode for Str | semmle.label | ControlFlowNode for Str |
-| test.py:41:10:41:10 | ControlFlowNode for x | semmle.label | ControlFlowNode for x |
-| test.py:44:9:44:17 | ControlFlowNode for Str | semmle.label | ControlFlowNode for Str |
-| test.py:45:10:45:10 | ControlFlowNode for x | semmle.label | ControlFlowNode for x |
-| test.py:48:9:48:10 | ControlFlowNode for IntegerLiteral | semmle.label | ControlFlowNode for IntegerLiteral |
-=======
 | datamodel.py:13:1:13:6 | GSSA Variable SOURCE | datamodel.py:38:6:38:17 | ControlFlowNode for f() |
 | datamodel.py:13:1:13:6 | GSSA Variable SOURCE | datamodel.py:38:6:38:17 | GSSA Variable SOURCE |
 | datamodel.py:13:1:13:6 | GSSA Variable SOURCE | datamodel.py:38:8:38:13 | ControlFlowNode for SOURCE |
@@ -129,15 +68,52 @@
 | datamodel.py:107:18:107:31 | GSSA Variable c | datamodel.py:107:6:107:32 | ControlFlowNode for Attribute() |
 | datamodel.py:107:18:107:31 | GSSA Variable c | datamodel.py:119:6:119:30 | ControlFlowNode for Attribute() |
 | datamodel.py:119:18:119:29 | GSSA Variable SOURCE | datamodel.py:119:6:119:30 | ControlFlowNode for Attribute() |
+| test.py:32:10:32:26 | ControlFlowNode for Tuple [Tuple element at index 1] | test.py:33:9:33:9 | ControlFlowNode for x [Tuple element at index 1] |
+| test.py:32:21:32:26 | ControlFlowNode for SOURCE | test.py:32:10:32:26 | ControlFlowNode for Tuple [Tuple element at index 1] |
+| test.py:33:9:33:9 | ControlFlowNode for x [Tuple element at index 1] | test.py:33:9:33:12 | ControlFlowNode for Subscript |
+| test.py:33:9:33:12 | ControlFlowNode for Subscript | test.py:34:10:34:10 | ControlFlowNode for y |
 | test.py:43:9:43:14 | ControlFlowNode for SOURCE | test.py:44:10:44:10 | ControlFlowNode for x |
 | test.py:48:9:48:16 | ControlFlowNode for Str | test.py:49:10:49:10 | ControlFlowNode for x |
 | test.py:52:9:52:17 | ControlFlowNode for Str | test.py:53:10:53:10 | ControlFlowNode for x |
 | test.py:56:9:56:10 | ControlFlowNode for IntegerLiteral | test.py:57:10:57:10 | ControlFlowNode for x |
 | test.py:60:9:60:12 | ControlFlowNode for FloatLiteral | test.py:61:10:61:10 | ControlFlowNode for x |
 | test.py:69:10:69:15 | ControlFlowNode for SOURCE | test.py:70:10:70:10 | ControlFlowNode for x |
-| test.py:246:28:246:33 | ControlFlowNode for SOURCE | test.py:246:10:246:34 | ControlFlowNode for second() |
-| test.py:305:12:305:17 | ControlFlowNode for SOURCE | test.py:305:10:305:18 | ControlFlowNode for f() |
-| test.py:309:28:309:33 | ControlFlowNode for SOURCE | test.py:309:10:309:34 | ControlFlowNode for second() |
+| test.py:74:9:74:16 | ControlFlowNode for List [List element] | test.py:75:10:75:10 | ControlFlowNode for x [List element] |
+| test.py:74:10:74:15 | ControlFlowNode for SOURCE | test.py:74:9:74:16 | ControlFlowNode for List [List element] |
+| test.py:75:10:75:10 | ControlFlowNode for x [List element] | test.py:75:10:75:13 | ControlFlowNode for Subscript |
+| test.py:82:9:82:37 | ControlFlowNode for ListComp [List element] | test.py:83:10:83:10 | ControlFlowNode for x [List element] |
+| test.py:82:10:82:15 | ControlFlowNode for SOURCE | test.py:82:9:82:37 | ControlFlowNode for ListComp [List element] |
+| test.py:83:10:83:10 | ControlFlowNode for x [List element] | test.py:83:10:83:13 | ControlFlowNode for Subscript |
+| test.py:86:9:86:29 | ControlFlowNode for ListComp [List element] | test.py:87:10:87:10 | ControlFlowNode for x [List element] |
+| test.py:86:10:86:10 | ControlFlowNode for y | test.py:86:9:86:29 | ControlFlowNode for ListComp [List element] |
+| test.py:86:16:86:16 | SSA variable y | test.py:86:10:86:10 | ControlFlowNode for y |
+| test.py:86:21:86:28 | ControlFlowNode for List [List element] | test.py:86:16:86:16 | SSA variable y |
+| test.py:86:22:86:27 | ControlFlowNode for SOURCE | test.py:86:21:86:28 | ControlFlowNode for List [List element] |
+| test.py:87:10:87:10 | ControlFlowNode for x [List element] | test.py:87:10:87:13 | ControlFlowNode for Subscript |
+| test.py:99:9:99:37 | ControlFlowNode for SetComp [Set element] | test.py:100:10:100:10 | ControlFlowNode for x [Set element] |
+| test.py:99:10:99:15 | ControlFlowNode for SOURCE | test.py:99:9:99:37 | ControlFlowNode for SetComp [Set element] |
+| test.py:100:10:100:10 | ControlFlowNode for x [Set element] | test.py:100:10:100:16 | ControlFlowNode for Attribute() |
+| test.py:103:9:103:29 | ControlFlowNode for SetComp [Set element] | test.py:104:10:104:10 | ControlFlowNode for x [Set element] |
+| test.py:103:10:103:10 | ControlFlowNode for y | test.py:103:9:103:29 | ControlFlowNode for SetComp [Set element] |
+| test.py:103:16:103:16 | SSA variable y | test.py:103:10:103:10 | ControlFlowNode for y |
+| test.py:103:21:103:28 | ControlFlowNode for List [List element] | test.py:103:16:103:16 | SSA variable y |
+| test.py:103:22:103:27 | ControlFlowNode for SOURCE | test.py:103:21:103:28 | ControlFlowNode for List [List element] |
+| test.py:104:10:104:10 | ControlFlowNode for x [Set element] | test.py:104:10:104:16 | ControlFlowNode for Attribute() |
+| test.py:112:9:112:21 | ControlFlowNode for Dict [Dictionary element at key s] | test.py:113:10:113:10 | ControlFlowNode for x [Dictionary element at key s] |
+| test.py:112:15:112:20 | ControlFlowNode for SOURCE | test.py:112:9:112:21 | ControlFlowNode for Dict [Dictionary element at key s] |
+| test.py:113:10:113:10 | ControlFlowNode for x [Dictionary element at key s] | test.py:113:10:113:15 | ControlFlowNode for Subscript |
+| test.py:116:9:116:21 | ControlFlowNode for Dict [Dictionary element at key s] | test.py:117:10:117:10 | ControlFlowNode for x [Dictionary element at key s] |
+| test.py:116:15:116:20 | ControlFlowNode for SOURCE | test.py:116:9:116:21 | ControlFlowNode for Dict [Dictionary element at key s] |
+| test.py:117:10:117:10 | ControlFlowNode for x [Dictionary element at key s] | test.py:117:10:117:19 | ControlFlowNode for Attribute() |
+| test.py:242:11:242:16 | ControlFlowNode for SOURCE | test.py:242:11:242:17 | ControlFlowNode for Tuple [Tuple element at index 0] |
+| test.py:242:11:242:17 | ControlFlowNode for Tuple [Tuple element at index 0] | test.py:242:10:242:21 | ControlFlowNode for Subscript |
+| test.py:245:10:245:17 | ControlFlowNode for List [List element] | test.py:245:10:245:20 | ControlFlowNode for Subscript |
+| test.py:245:11:245:16 | ControlFlowNode for SOURCE | test.py:245:10:245:17 | ControlFlowNode for List [List element] |
+| test.py:248:10:248:21 | ControlFlowNode for Dict [Dictionary element at key s] | test.py:248:10:248:26 | ControlFlowNode for Subscript |
+| test.py:248:15:248:20 | ControlFlowNode for SOURCE | test.py:248:10:248:21 | ControlFlowNode for Dict [Dictionary element at key s] |
+| test.py:266:28:266:33 | ControlFlowNode for SOURCE | test.py:266:10:266:34 | ControlFlowNode for second() |
+| test.py:325:12:325:17 | ControlFlowNode for SOURCE | test.py:325:10:325:18 | ControlFlowNode for f() |
+| test.py:329:28:329:33 | ControlFlowNode for SOURCE | test.py:329:10:329:34 | ControlFlowNode for second() |
 nodes
 | datamodel.py:13:1:13:6 | GSSA Variable SOURCE | semmle.label | GSSA Variable SOURCE |
 | datamodel.py:13:10:13:17 | ControlFlowNode for Str | semmle.label | ControlFlowNode for Str |
@@ -181,99 +157,72 @@
 | datamodel.py:107:18:107:31 | GSSA Variable c | semmle.label | GSSA Variable c |
 | datamodel.py:119:6:119:30 | ControlFlowNode for Attribute() | semmle.label | ControlFlowNode for Attribute() |
 | datamodel.py:119:18:119:29 | GSSA Variable SOURCE | semmle.label | GSSA Variable SOURCE |
+| test.py:32:10:32:26 | ControlFlowNode for Tuple [Tuple element at index 1] | semmle.label | ControlFlowNode for Tuple [Tuple element at index 1] |
+| test.py:32:21:32:26 | ControlFlowNode for SOURCE | semmle.label | ControlFlowNode for SOURCE |
+| test.py:33:9:33:9 | ControlFlowNode for x [Tuple element at index 1] | semmle.label | ControlFlowNode for x [Tuple element at index 1] |
+| test.py:33:9:33:12 | ControlFlowNode for Subscript | semmle.label | ControlFlowNode for Subscript |
+| test.py:34:10:34:10 | ControlFlowNode for y | semmle.label | ControlFlowNode for y |
 | test.py:43:9:43:14 | ControlFlowNode for SOURCE | semmle.label | ControlFlowNode for SOURCE |
 | test.py:44:10:44:10 | ControlFlowNode for x | semmle.label | ControlFlowNode for x |
 | test.py:48:9:48:16 | ControlFlowNode for Str | semmle.label | ControlFlowNode for Str |
->>>>>>> 3e8f62fa
 | test.py:49:10:49:10 | ControlFlowNode for x | semmle.label | ControlFlowNode for x |
 | test.py:52:9:52:17 | ControlFlowNode for Str | semmle.label | ControlFlowNode for Str |
 | test.py:53:10:53:10 | ControlFlowNode for x | semmle.label | ControlFlowNode for x |
-<<<<<<< HEAD
-| test.py:61:10:61:15 | ControlFlowNode for SOURCE | semmle.label | ControlFlowNode for SOURCE |
-| test.py:62:10:62:10 | ControlFlowNode for x | semmle.label | ControlFlowNode for x |
-| test.py:66:9:66:16 | ControlFlowNode for List [List element] | semmle.label | ControlFlowNode for List [List element] |
-| test.py:66:10:66:15 | ControlFlowNode for SOURCE | semmle.label | ControlFlowNode for SOURCE |
-| test.py:67:10:67:10 | ControlFlowNode for x [List element] | semmle.label | ControlFlowNode for x [List element] |
-| test.py:67:10:67:13 | ControlFlowNode for Subscript | semmle.label | ControlFlowNode for Subscript |
-| test.py:74:9:74:37 | ControlFlowNode for ListComp [List element] | semmle.label | ControlFlowNode for ListComp [List element] |
-| test.py:74:10:74:15 | ControlFlowNode for SOURCE | semmle.label | ControlFlowNode for SOURCE |
-| test.py:75:10:75:10 | ControlFlowNode for x [List element] | semmle.label | ControlFlowNode for x [List element] |
-| test.py:75:10:75:13 | ControlFlowNode for Subscript | semmle.label | ControlFlowNode for Subscript |
-| test.py:78:9:78:29 | ControlFlowNode for ListComp [List element] | semmle.label | ControlFlowNode for ListComp [List element] |
-| test.py:78:10:78:10 | ControlFlowNode for y | semmle.label | ControlFlowNode for y |
-| test.py:78:16:78:16 | SSA variable y | semmle.label | SSA variable y |
-| test.py:78:21:78:28 | ControlFlowNode for List [List element] | semmle.label | ControlFlowNode for List [List element] |
-| test.py:78:22:78:27 | ControlFlowNode for SOURCE | semmle.label | ControlFlowNode for SOURCE |
-| test.py:79:10:79:10 | ControlFlowNode for x [List element] | semmle.label | ControlFlowNode for x [List element] |
-| test.py:79:10:79:13 | ControlFlowNode for Subscript | semmle.label | ControlFlowNode for Subscript |
-| test.py:91:9:91:37 | ControlFlowNode for SetComp [Set element] | semmle.label | ControlFlowNode for SetComp [Set element] |
-| test.py:91:10:91:15 | ControlFlowNode for SOURCE | semmle.label | ControlFlowNode for SOURCE |
-| test.py:92:10:92:10 | ControlFlowNode for x [Set element] | semmle.label | ControlFlowNode for x [Set element] |
-| test.py:92:10:92:16 | ControlFlowNode for Attribute() | semmle.label | ControlFlowNode for Attribute() |
-| test.py:95:9:95:29 | ControlFlowNode for SetComp [Set element] | semmle.label | ControlFlowNode for SetComp [Set element] |
-| test.py:95:10:95:10 | ControlFlowNode for y | semmle.label | ControlFlowNode for y |
-| test.py:95:16:95:16 | SSA variable y | semmle.label | SSA variable y |
-| test.py:95:21:95:28 | ControlFlowNode for List [List element] | semmle.label | ControlFlowNode for List [List element] |
-| test.py:95:22:95:27 | ControlFlowNode for SOURCE | semmle.label | ControlFlowNode for SOURCE |
-| test.py:96:10:96:10 | ControlFlowNode for x [Set element] | semmle.label | ControlFlowNode for x [Set element] |
-| test.py:96:10:96:16 | ControlFlowNode for Attribute() | semmle.label | ControlFlowNode for Attribute() |
-| test.py:104:9:104:21 | ControlFlowNode for Dict [Dictionary element at key s] | semmle.label | ControlFlowNode for Dict [Dictionary element at key s] |
-| test.py:104:15:104:20 | ControlFlowNode for SOURCE | semmle.label | ControlFlowNode for SOURCE |
-| test.py:105:10:105:10 | ControlFlowNode for x [Dictionary element at key s] | semmle.label | ControlFlowNode for x [Dictionary element at key s] |
-| test.py:105:10:105:15 | ControlFlowNode for Subscript | semmle.label | ControlFlowNode for Subscript |
-| test.py:108:9:108:21 | ControlFlowNode for Dict [Dictionary element at key s] | semmle.label | ControlFlowNode for Dict [Dictionary element at key s] |
-| test.py:108:15:108:20 | ControlFlowNode for SOURCE | semmle.label | ControlFlowNode for SOURCE |
-| test.py:109:10:109:10 | ControlFlowNode for x [Dictionary element at key s] | semmle.label | ControlFlowNode for x [Dictionary element at key s] |
-| test.py:109:10:109:19 | ControlFlowNode for Attribute() | semmle.label | ControlFlowNode for Attribute() |
-| test.py:234:10:234:21 | ControlFlowNode for Subscript | semmle.label | ControlFlowNode for Subscript |
-| test.py:234:11:234:16 | ControlFlowNode for SOURCE | semmle.label | ControlFlowNode for SOURCE |
-| test.py:234:11:234:17 | ControlFlowNode for Tuple [Tuple element at index 0] | semmle.label | ControlFlowNode for Tuple [Tuple element at index 0] |
-| test.py:237:10:237:17 | ControlFlowNode for List [List element] | semmle.label | ControlFlowNode for List [List element] |
-| test.py:237:10:237:20 | ControlFlowNode for Subscript | semmle.label | ControlFlowNode for Subscript |
-| test.py:237:11:237:16 | ControlFlowNode for SOURCE | semmle.label | ControlFlowNode for SOURCE |
-| test.py:240:10:240:21 | ControlFlowNode for Dict [Dictionary element at key s] | semmle.label | ControlFlowNode for Dict [Dictionary element at key s] |
-| test.py:240:10:240:26 | ControlFlowNode for Subscript | semmle.label | ControlFlowNode for Subscript |
-| test.py:240:15:240:20 | ControlFlowNode for SOURCE | semmle.label | ControlFlowNode for SOURCE |
-| test.py:258:10:258:34 | ControlFlowNode for second() | semmle.label | ControlFlowNode for second() |
-| test.py:258:28:258:33 | ControlFlowNode for SOURCE | semmle.label | ControlFlowNode for SOURCE |
-| test.py:317:10:317:18 | ControlFlowNode for f() | semmle.label | ControlFlowNode for f() |
-| test.py:317:12:317:17 | ControlFlowNode for SOURCE | semmle.label | ControlFlowNode for SOURCE |
-| test.py:321:10:321:34 | ControlFlowNode for second() | semmle.label | ControlFlowNode for second() |
-| test.py:321:28:321:33 | ControlFlowNode for SOURCE | semmle.label | ControlFlowNode for SOURCE |
-#select
-| test.py:26:10:26:10 | ControlFlowNode for y | test.py:24:21:24:26 | ControlFlowNode for SOURCE | test.py:26:10:26:10 | ControlFlowNode for y | <message> |
-| test.py:36:10:36:10 | ControlFlowNode for x | test.py:35:9:35:14 | ControlFlowNode for SOURCE | test.py:36:10:36:10 | ControlFlowNode for x | <message> |
-| test.py:41:10:41:10 | ControlFlowNode for x | test.py:40:9:40:16 | ControlFlowNode for Str | test.py:41:10:41:10 | ControlFlowNode for x | <message> |
-| test.py:45:10:45:10 | ControlFlowNode for x | test.py:44:9:44:17 | ControlFlowNode for Str | test.py:45:10:45:10 | ControlFlowNode for x | <message> |
-| test.py:49:10:49:10 | ControlFlowNode for x | test.py:48:9:48:10 | ControlFlowNode for IntegerLiteral | test.py:49:10:49:10 | ControlFlowNode for x | <message> |
-| test.py:53:10:53:10 | ControlFlowNode for x | test.py:52:9:52:12 | ControlFlowNode for FloatLiteral | test.py:53:10:53:10 | ControlFlowNode for x | <message> |
-| test.py:62:10:62:10 | ControlFlowNode for x | test.py:61:10:61:15 | ControlFlowNode for SOURCE | test.py:62:10:62:10 | ControlFlowNode for x | <message> |
-| test.py:67:10:67:13 | ControlFlowNode for Subscript | test.py:66:10:66:15 | ControlFlowNode for SOURCE | test.py:67:10:67:13 | ControlFlowNode for Subscript | <message> |
-| test.py:75:10:75:13 | ControlFlowNode for Subscript | test.py:74:10:74:15 | ControlFlowNode for SOURCE | test.py:75:10:75:13 | ControlFlowNode for Subscript | <message> |
-| test.py:79:10:79:13 | ControlFlowNode for Subscript | test.py:78:22:78:27 | ControlFlowNode for SOURCE | test.py:79:10:79:13 | ControlFlowNode for Subscript | <message> |
-| test.py:92:10:92:16 | ControlFlowNode for Attribute() | test.py:91:10:91:15 | ControlFlowNode for SOURCE | test.py:92:10:92:16 | ControlFlowNode for Attribute() | <message> |
-| test.py:96:10:96:16 | ControlFlowNode for Attribute() | test.py:95:22:95:27 | ControlFlowNode for SOURCE | test.py:96:10:96:16 | ControlFlowNode for Attribute() | <message> |
-| test.py:105:10:105:15 | ControlFlowNode for Subscript | test.py:104:15:104:20 | ControlFlowNode for SOURCE | test.py:105:10:105:15 | ControlFlowNode for Subscript | <message> |
-| test.py:109:10:109:19 | ControlFlowNode for Attribute() | test.py:108:15:108:20 | ControlFlowNode for SOURCE | test.py:109:10:109:19 | ControlFlowNode for Attribute() | <message> |
-| test.py:234:10:234:21 | ControlFlowNode for Subscript | test.py:234:11:234:16 | ControlFlowNode for SOURCE | test.py:234:10:234:21 | ControlFlowNode for Subscript | <message> |
-| test.py:237:10:237:20 | ControlFlowNode for Subscript | test.py:237:11:237:16 | ControlFlowNode for SOURCE | test.py:237:10:237:20 | ControlFlowNode for Subscript | <message> |
-| test.py:240:10:240:26 | ControlFlowNode for Subscript | test.py:240:15:240:20 | ControlFlowNode for SOURCE | test.py:240:10:240:26 | ControlFlowNode for Subscript | <message> |
-| test.py:258:10:258:34 | ControlFlowNode for second() | test.py:258:28:258:33 | ControlFlowNode for SOURCE | test.py:258:10:258:34 | ControlFlowNode for second() | <message> |
-| test.py:317:10:317:18 | ControlFlowNode for f() | test.py:317:12:317:17 | ControlFlowNode for SOURCE | test.py:317:10:317:18 | ControlFlowNode for f() | <message> |
-| test.py:321:10:321:34 | ControlFlowNode for second() | test.py:321:28:321:33 | ControlFlowNode for SOURCE | test.py:321:10:321:34 | ControlFlowNode for second() | <message> |
-=======
 | test.py:56:9:56:10 | ControlFlowNode for IntegerLiteral | semmle.label | ControlFlowNode for IntegerLiteral |
 | test.py:57:10:57:10 | ControlFlowNode for x | semmle.label | ControlFlowNode for x |
 | test.py:60:9:60:12 | ControlFlowNode for FloatLiteral | semmle.label | ControlFlowNode for FloatLiteral |
 | test.py:61:10:61:10 | ControlFlowNode for x | semmle.label | ControlFlowNode for x |
 | test.py:69:10:69:15 | ControlFlowNode for SOURCE | semmle.label | ControlFlowNode for SOURCE |
 | test.py:70:10:70:10 | ControlFlowNode for x | semmle.label | ControlFlowNode for x |
-| test.py:246:10:246:34 | ControlFlowNode for second() | semmle.label | ControlFlowNode for second() |
-| test.py:246:28:246:33 | ControlFlowNode for SOURCE | semmle.label | ControlFlowNode for SOURCE |
-| test.py:305:10:305:18 | ControlFlowNode for f() | semmle.label | ControlFlowNode for f() |
-| test.py:305:12:305:17 | ControlFlowNode for SOURCE | semmle.label | ControlFlowNode for SOURCE |
-| test.py:309:10:309:34 | ControlFlowNode for second() | semmle.label | ControlFlowNode for second() |
-| test.py:309:28:309:33 | ControlFlowNode for SOURCE | semmle.label | ControlFlowNode for SOURCE |
+| test.py:74:9:74:16 | ControlFlowNode for List [List element] | semmle.label | ControlFlowNode for List [List element] |
+| test.py:74:10:74:15 | ControlFlowNode for SOURCE | semmle.label | ControlFlowNode for SOURCE |
+| test.py:75:10:75:10 | ControlFlowNode for x [List element] | semmle.label | ControlFlowNode for x [List element] |
+| test.py:75:10:75:13 | ControlFlowNode for Subscript | semmle.label | ControlFlowNode for Subscript |
+| test.py:82:9:82:37 | ControlFlowNode for ListComp [List element] | semmle.label | ControlFlowNode for ListComp [List element] |
+| test.py:82:10:82:15 | ControlFlowNode for SOURCE | semmle.label | ControlFlowNode for SOURCE |
+| test.py:83:10:83:10 | ControlFlowNode for x [List element] | semmle.label | ControlFlowNode for x [List element] |
+| test.py:83:10:83:13 | ControlFlowNode for Subscript | semmle.label | ControlFlowNode for Subscript |
+| test.py:86:9:86:29 | ControlFlowNode for ListComp [List element] | semmle.label | ControlFlowNode for ListComp [List element] |
+| test.py:86:10:86:10 | ControlFlowNode for y | semmle.label | ControlFlowNode for y |
+| test.py:86:16:86:16 | SSA variable y | semmle.label | SSA variable y |
+| test.py:86:21:86:28 | ControlFlowNode for List [List element] | semmle.label | ControlFlowNode for List [List element] |
+| test.py:86:22:86:27 | ControlFlowNode for SOURCE | semmle.label | ControlFlowNode for SOURCE |
+| test.py:87:10:87:10 | ControlFlowNode for x [List element] | semmle.label | ControlFlowNode for x [List element] |
+| test.py:87:10:87:13 | ControlFlowNode for Subscript | semmle.label | ControlFlowNode for Subscript |
+| test.py:99:9:99:37 | ControlFlowNode for SetComp [Set element] | semmle.label | ControlFlowNode for SetComp [Set element] |
+| test.py:99:10:99:15 | ControlFlowNode for SOURCE | semmle.label | ControlFlowNode for SOURCE |
+| test.py:100:10:100:10 | ControlFlowNode for x [Set element] | semmle.label | ControlFlowNode for x [Set element] |
+| test.py:100:10:100:16 | ControlFlowNode for Attribute() | semmle.label | ControlFlowNode for Attribute() |
+| test.py:103:9:103:29 | ControlFlowNode for SetComp [Set element] | semmle.label | ControlFlowNode for SetComp [Set element] |
+| test.py:103:10:103:10 | ControlFlowNode for y | semmle.label | ControlFlowNode for y |
+| test.py:103:16:103:16 | SSA variable y | semmle.label | SSA variable y |
+| test.py:103:21:103:28 | ControlFlowNode for List [List element] | semmle.label | ControlFlowNode for List [List element] |
+| test.py:103:22:103:27 | ControlFlowNode for SOURCE | semmle.label | ControlFlowNode for SOURCE |
+| test.py:104:10:104:10 | ControlFlowNode for x [Set element] | semmle.label | ControlFlowNode for x [Set element] |
+| test.py:104:10:104:16 | ControlFlowNode for Attribute() | semmle.label | ControlFlowNode for Attribute() |
+| test.py:112:9:112:21 | ControlFlowNode for Dict [Dictionary element at key s] | semmle.label | ControlFlowNode for Dict [Dictionary element at key s] |
+| test.py:112:15:112:20 | ControlFlowNode for SOURCE | semmle.label | ControlFlowNode for SOURCE |
+| test.py:113:10:113:10 | ControlFlowNode for x [Dictionary element at key s] | semmle.label | ControlFlowNode for x [Dictionary element at key s] |
+| test.py:113:10:113:15 | ControlFlowNode for Subscript | semmle.label | ControlFlowNode for Subscript |
+| test.py:116:9:116:21 | ControlFlowNode for Dict [Dictionary element at key s] | semmle.label | ControlFlowNode for Dict [Dictionary element at key s] |
+| test.py:116:15:116:20 | ControlFlowNode for SOURCE | semmle.label | ControlFlowNode for SOURCE |
+| test.py:117:10:117:10 | ControlFlowNode for x [Dictionary element at key s] | semmle.label | ControlFlowNode for x [Dictionary element at key s] |
+| test.py:117:10:117:19 | ControlFlowNode for Attribute() | semmle.label | ControlFlowNode for Attribute() |
+| test.py:242:10:242:21 | ControlFlowNode for Subscript | semmle.label | ControlFlowNode for Subscript |
+| test.py:242:11:242:16 | ControlFlowNode for SOURCE | semmle.label | ControlFlowNode for SOURCE |
+| test.py:242:11:242:17 | ControlFlowNode for Tuple [Tuple element at index 0] | semmle.label | ControlFlowNode for Tuple [Tuple element at index 0] |
+| test.py:245:10:245:17 | ControlFlowNode for List [List element] | semmle.label | ControlFlowNode for List [List element] |
+| test.py:245:10:245:20 | ControlFlowNode for Subscript | semmle.label | ControlFlowNode for Subscript |
+| test.py:245:11:245:16 | ControlFlowNode for SOURCE | semmle.label | ControlFlowNode for SOURCE |
+| test.py:248:10:248:21 | ControlFlowNode for Dict [Dictionary element at key s] | semmle.label | ControlFlowNode for Dict [Dictionary element at key s] |
+| test.py:248:10:248:26 | ControlFlowNode for Subscript | semmle.label | ControlFlowNode for Subscript |
+| test.py:248:15:248:20 | ControlFlowNode for SOURCE | semmle.label | ControlFlowNode for SOURCE |
+| test.py:266:10:266:34 | ControlFlowNode for second() | semmle.label | ControlFlowNode for second() |
+| test.py:266:28:266:33 | ControlFlowNode for SOURCE | semmle.label | ControlFlowNode for SOURCE |
+| test.py:325:10:325:18 | ControlFlowNode for f() | semmle.label | ControlFlowNode for f() |
+| test.py:325:12:325:17 | ControlFlowNode for SOURCE | semmle.label | ControlFlowNode for SOURCE |
+| test.py:329:10:329:34 | ControlFlowNode for second() | semmle.label | ControlFlowNode for second() |
+| test.py:329:28:329:33 | ControlFlowNode for SOURCE | semmle.label | ControlFlowNode for SOURCE |
 #select
 | datamodel.py:38:6:38:17 | ControlFlowNode for f() | datamodel.py:13:10:13:17 | ControlFlowNode for Str | datamodel.py:38:6:38:17 | ControlFlowNode for f() | <message> |
 | datamodel.py:38:6:38:17 | ControlFlowNode for f() | datamodel.py:38:8:38:13 | ControlFlowNode for SOURCE | datamodel.py:38:6:38:17 | ControlFlowNode for f() | <message> |
@@ -292,13 +241,23 @@
 | datamodel.py:106:6:106:30 | ControlFlowNode for Attribute() | datamodel.py:13:10:13:17 | ControlFlowNode for Str | datamodel.py:106:6:106:30 | ControlFlowNode for Attribute() | <message> |
 | datamodel.py:107:6:107:32 | ControlFlowNode for Attribute() | datamodel.py:13:10:13:17 | ControlFlowNode for Str | datamodel.py:107:6:107:32 | ControlFlowNode for Attribute() | <message> |
 | datamodel.py:119:6:119:30 | ControlFlowNode for Attribute() | datamodel.py:13:10:13:17 | ControlFlowNode for Str | datamodel.py:119:6:119:30 | ControlFlowNode for Attribute() | <message> |
+| test.py:34:10:34:10 | ControlFlowNode for y | test.py:32:21:32:26 | ControlFlowNode for SOURCE | test.py:34:10:34:10 | ControlFlowNode for y | <message> |
 | test.py:44:10:44:10 | ControlFlowNode for x | test.py:43:9:43:14 | ControlFlowNode for SOURCE | test.py:44:10:44:10 | ControlFlowNode for x | <message> |
 | test.py:49:10:49:10 | ControlFlowNode for x | test.py:48:9:48:16 | ControlFlowNode for Str | test.py:49:10:49:10 | ControlFlowNode for x | <message> |
 | test.py:53:10:53:10 | ControlFlowNode for x | test.py:52:9:52:17 | ControlFlowNode for Str | test.py:53:10:53:10 | ControlFlowNode for x | <message> |
 | test.py:57:10:57:10 | ControlFlowNode for x | test.py:56:9:56:10 | ControlFlowNode for IntegerLiteral | test.py:57:10:57:10 | ControlFlowNode for x | <message> |
 | test.py:61:10:61:10 | ControlFlowNode for x | test.py:60:9:60:12 | ControlFlowNode for FloatLiteral | test.py:61:10:61:10 | ControlFlowNode for x | <message> |
 | test.py:70:10:70:10 | ControlFlowNode for x | test.py:69:10:69:15 | ControlFlowNode for SOURCE | test.py:70:10:70:10 | ControlFlowNode for x | <message> |
-| test.py:246:10:246:34 | ControlFlowNode for second() | test.py:246:28:246:33 | ControlFlowNode for SOURCE | test.py:246:10:246:34 | ControlFlowNode for second() | <message> |
-| test.py:305:10:305:18 | ControlFlowNode for f() | test.py:305:12:305:17 | ControlFlowNode for SOURCE | test.py:305:10:305:18 | ControlFlowNode for f() | <message> |
-| test.py:309:10:309:34 | ControlFlowNode for second() | test.py:309:28:309:33 | ControlFlowNode for SOURCE | test.py:309:10:309:34 | ControlFlowNode for second() | <message> |
->>>>>>> 3e8f62fa
+| test.py:75:10:75:13 | ControlFlowNode for Subscript | test.py:74:10:74:15 | ControlFlowNode for SOURCE | test.py:75:10:75:13 | ControlFlowNode for Subscript | <message> |
+| test.py:83:10:83:13 | ControlFlowNode for Subscript | test.py:82:10:82:15 | ControlFlowNode for SOURCE | test.py:83:10:83:13 | ControlFlowNode for Subscript | <message> |
+| test.py:87:10:87:13 | ControlFlowNode for Subscript | test.py:86:22:86:27 | ControlFlowNode for SOURCE | test.py:87:10:87:13 | ControlFlowNode for Subscript | <message> |
+| test.py:100:10:100:16 | ControlFlowNode for Attribute() | test.py:99:10:99:15 | ControlFlowNode for SOURCE | test.py:100:10:100:16 | ControlFlowNode for Attribute() | <message> |
+| test.py:104:10:104:16 | ControlFlowNode for Attribute() | test.py:103:22:103:27 | ControlFlowNode for SOURCE | test.py:104:10:104:16 | ControlFlowNode for Attribute() | <message> |
+| test.py:113:10:113:15 | ControlFlowNode for Subscript | test.py:112:15:112:20 | ControlFlowNode for SOURCE | test.py:113:10:113:15 | ControlFlowNode for Subscript | <message> |
+| test.py:117:10:117:19 | ControlFlowNode for Attribute() | test.py:116:15:116:20 | ControlFlowNode for SOURCE | test.py:117:10:117:19 | ControlFlowNode for Attribute() | <message> |
+| test.py:242:10:242:21 | ControlFlowNode for Subscript | test.py:242:11:242:16 | ControlFlowNode for SOURCE | test.py:242:10:242:21 | ControlFlowNode for Subscript | <message> |
+| test.py:245:10:245:20 | ControlFlowNode for Subscript | test.py:245:11:245:16 | ControlFlowNode for SOURCE | test.py:245:10:245:20 | ControlFlowNode for Subscript | <message> |
+| test.py:248:10:248:26 | ControlFlowNode for Subscript | test.py:248:15:248:20 | ControlFlowNode for SOURCE | test.py:248:10:248:26 | ControlFlowNode for Subscript | <message> |
+| test.py:266:10:266:34 | ControlFlowNode for second() | test.py:266:28:266:33 | ControlFlowNode for SOURCE | test.py:266:10:266:34 | ControlFlowNode for second() | <message> |
+| test.py:325:10:325:18 | ControlFlowNode for f() | test.py:325:12:325:17 | ControlFlowNode for SOURCE | test.py:325:10:325:18 | ControlFlowNode for f() | <message> |
+| test.py:329:10:329:34 | ControlFlowNode for second() | test.py:329:28:329:33 | ControlFlowNode for SOURCE | test.py:329:10:329:34 | ControlFlowNode for second() | <message> |