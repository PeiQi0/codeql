--- conflicted
+++ resolved
@@ -216,11 +216,7 @@
 	case "windows":
 		return "win64", nil
 	}
-<<<<<<< HEAD
-	return "", errors.New("Unknown OS: " + runtime.GOOS)
-=======
 	return "", errors.New("Unsupported OS: " + runtime.GOOS)
->>>>>>> 3c84f11d
 }
 
 func getExtractorDir() (string, error) {
@@ -233,11 +229,7 @@
 	// Fall back to rebuilding our own path from the extractor root:
 	extractorRoot := os.Getenv("CODEQL_EXTRACTOR_GO_ROOT")
 	if extractorRoot == "" {
-<<<<<<< HEAD
-		return "", errors.New("CODEQL_EXTRACTOR_GO_ROOT not set")
-=======
 		return "", errors.New("CODEQL_EXTRACTOR_GO_ROOT not set.\nThis binary should not be run manually; instead, use the CodeQL CLI or VSCode extension. See https://securitylab.github.com/tools/codeql")
->>>>>>> 3c84f11d
 	}
 
 	osSubdir, err := getOsToolsSubdir()
