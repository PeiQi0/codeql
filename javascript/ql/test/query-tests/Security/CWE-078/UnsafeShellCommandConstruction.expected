nodes
| lib/lib2.js:3:28:3:31 | name |
| lib/lib2.js:3:28:3:31 | name |
| lib/lib2.js:4:22:4:25 | name |
| lib/lib2.js:4:22:4:25 | name |
| lib/lib2.js:7:32:7:35 | name |
| lib/lib2.js:7:32:7:35 | name |
| lib/lib2.js:8:22:8:25 | name |
| lib/lib2.js:8:22:8:25 | name |
| lib/lib.js:3:28:3:31 | name |
| lib/lib.js:3:28:3:31 | name |
| lib/lib.js:4:22:4:25 | name |
| lib/lib.js:4:22:4:25 | name |
| lib/lib.js:10:32:10:35 | name |
| lib/lib.js:10:32:10:35 | name |
| lib/lib.js:11:22:11:25 | name |
| lib/lib.js:11:22:11:25 | name |
| lib/lib.js:14:36:14:39 | name |
| lib/lib.js:14:36:14:39 | name |
| lib/lib.js:15:22:15:25 | name |
| lib/lib.js:15:22:15:25 | name |
| lib/lib.js:19:34:19:37 | name |
| lib/lib.js:19:34:19:37 | name |
| lib/lib.js:20:22:20:25 | name |
| lib/lib.js:20:22:20:25 | name |
| lib/lib.js:26:35:26:38 | name |
| lib/lib.js:26:35:26:38 | name |
| lib/lib.js:27:22:27:25 | name |
| lib/lib.js:27:22:27:25 | name |
| lib/lib.js:34:14:34:17 | name |
| lib/lib.js:34:14:34:17 | name |
| lib/lib.js:35:23:35:26 | name |
| lib/lib.js:35:23:35:26 | name |
| lib/lib.js:37:13:37:16 | name |
| lib/lib.js:37:13:37:16 | name |
| lib/lib.js:38:23:38:26 | name |
| lib/lib.js:38:23:38:26 | name |
| lib/lib.js:40:6:40:9 | name |
| lib/lib.js:40:6:40:9 | name |
| lib/lib.js:41:23:41:26 | name |
| lib/lib.js:41:23:41:26 | name |
| lib/lib.js:49:31:49:34 | name |
| lib/lib.js:49:31:49:34 | name |
| lib/lib.js:50:47:50:50 | name |
| lib/lib.js:50:47:50:50 | name |
| lib/lib.js:53:33:53:36 | name |
| lib/lib.js:53:33:53:36 | name |
| lib/lib.js:54:25:54:28 | name |
| lib/lib.js:54:25:54:28 | name |
| lib/lib.js:57:25:57:28 | name |
| lib/lib.js:57:25:57:28 | name |
| lib/lib.js:64:41:64:44 | name |
| lib/lib.js:64:41:64:44 | name |
| lib/lib.js:65:22:65:25 | name |
| lib/lib.js:65:22:65:25 | name |
| lib/lib.js:71:28:71:31 | name |
| lib/lib.js:71:28:71:31 | name |
| lib/lib.js:73:21:73:24 | name |
| lib/lib.js:73:21:73:24 | name |
| lib/lib.js:75:20:75:23 | name |
| lib/lib.js:75:20:75:23 | name |
| lib/lib.js:77:28:77:31 | name |
| lib/lib.js:77:28:77:31 | name |
| lib/lib.js:82:35:82:38 | name |
| lib/lib.js:82:35:82:38 | name |
| lib/lib.js:83:22:83:25 | name |
| lib/lib.js:83:22:83:25 | name |
| lib/lib.js:86:13:86:16 | name |
| lib/lib.js:86:13:86:16 | name |
| lib/lib.js:89:21:89:24 | name |
| lib/lib.js:89:21:89:24 | name |
| lib/lib.js:91:21:91:38 | "\\"" + name + "\\"" |
| lib/lib.js:91:21:91:38 | "\\"" + name + "\\"" |
| lib/lib.js:91:28:91:31 | name |
| lib/lib.js:97:35:97:38 | name |
| lib/lib.js:97:35:97:38 | name |
| lib/lib.js:98:35:98:38 | name |
| lib/lib.js:98:35:98:38 | name |
| lib/lib.js:100:37:100:40 | name |
| lib/lib.js:100:37:100:40 | name |
| lib/lib.js:102:46:102:49 | name |
| lib/lib.js:102:46:102:49 | name |
| lib/lib.js:108:41:108:44 | name |
| lib/lib.js:108:41:108:44 | name |
| lib/lib.js:111:34:111:37 | name |
| lib/lib.js:111:34:111:37 | name |
| lib/lib.js:112:22:112:25 | name |
| lib/lib.js:112:22:112:25 | name |
| lib/lib.js:120:33:120:36 | name |
| lib/lib.js:120:33:120:36 | name |
| lib/lib.js:121:22:121:25 | name |
| lib/lib.js:121:22:121:25 | name |
| lib/lib.js:130:6:130:9 | name |
| lib/lib.js:130:6:130:9 | name |
| lib/lib.js:131:23:131:26 | name |
| lib/lib.js:131:23:131:26 | name |
| lib/lib.js:148:37:148:40 | name |
| lib/lib.js:148:37:148:40 | name |
| lib/lib.js:149:24:149:27 | name |
| lib/lib.js:149:24:149:27 | name |
| lib/lib.js:155:38:155:41 | name |
| lib/lib.js:155:38:155:41 | name |
| lib/lib.js:161:25:161:28 | name |
| lib/lib.js:161:25:161:28 | name |
| lib/lib.js:170:41:170:44 | name |
| lib/lib.js:170:41:170:44 | name |
| lib/lib.js:173:20:173:23 | name |
| lib/lib.js:173:20:173:23 | name |
| lib/lib.js:177:38:177:41 | name |
| lib/lib.js:177:38:177:41 | name |
| lib/lib.js:181:6:181:52 | broken |
| lib/lib.js:181:15:181:52 | "'" + n ... ) + "'" |
| lib/lib.js:181:21:181:24 | name |
| lib/lib.js:181:21:181:46 | name.re ... "'\\''") |
| lib/lib.js:182:22:182:27 | broken |
| lib/lib.js:182:22:182:27 | broken |
| lib/lib.js:186:34:186:37 | name |
| lib/lib.js:186:34:186:37 | name |
| lib/lib.js:187:22:187:25 | name |
| lib/lib.js:187:22:187:25 | name |
| lib/lib.js:190:23:190:26 | name |
| lib/lib.js:190:23:190:26 | name |
| lib/lib.js:196:45:196:48 | name |
| lib/lib.js:196:45:196:48 | name |
| lib/lib.js:197:22:197:25 | name |
| lib/lib.js:197:22:197:25 | name |
| lib/lib.js:200:23:200:26 | name |
| lib/lib.js:200:23:200:26 | name |
| lib/lib.js:206:45:206:48 | name |
| lib/lib.js:206:45:206:48 | name |
| lib/lib.js:207:22:207:25 | name |
| lib/lib.js:207:22:207:25 | name |
| lib/lib.js:212:23:212:26 | name |
| lib/lib.js:212:23:212:26 | name |
| lib/lib.js:216:39:216:42 | name |
| lib/lib.js:216:39:216:42 | name |
| lib/lib.js:217:22:217:25 | name |
| lib/lib.js:217:22:217:25 | name |
| lib/lib.js:220:23:220:26 | name |
| lib/lib.js:220:23:220:26 | name |
| lib/lib.js:224:22:224:25 | name |
| lib/lib.js:224:22:224:25 | name |
| lib/lib.js:227:39:227:42 | name |
| lib/lib.js:227:39:227:42 | name |
| lib/lib.js:228:22:228:25 | name |
| lib/lib.js:228:22:228:25 | name |
| lib/lib.js:236:22:236:25 | name |
| lib/lib.js:236:22:236:25 | name |
| lib/lib.js:248:42:248:45 | name |
| lib/lib.js:248:42:248:45 | name |
| lib/lib.js:249:22:249:25 | name |
| lib/lib.js:249:22:249:25 | name |
| lib/lib.js:257:35:257:38 | name |
| lib/lib.js:257:35:257:38 | name |
| lib/lib.js:258:22:258:25 | name |
| lib/lib.js:258:22:258:25 | name |
| lib/lib.js:261:30:261:33 | name |
| lib/lib.js:261:30:261:33 | name |
| lib/lib.js:267:46:267:48 | obj |
| lib/lib.js:267:46:267:48 | obj |
| lib/lib.js:268:22:268:24 | obj |
| lib/lib.js:268:22:268:32 | obj.version |
| lib/lib.js:268:22:268:32 | obj.version |
| lib/lib.js:276:8:276:11 | opts |
| lib/lib.js:276:8:276:11 | opts |
| lib/lib.js:277:23:277:26 | opts |
| lib/lib.js:277:23:277:30 | opts.bla |
| lib/lib.js:277:23:277:30 | opts.bla |
| lib/lib.js:307:39:307:42 | name |
| lib/lib.js:307:39:307:42 | name |
| lib/lib.js:308:23:308:26 | name |
| lib/lib.js:308:23:308:26 | name |
| lib/lib.js:314:40:314:43 | name |
| lib/lib.js:314:40:314:43 | name |
| lib/lib.js:315:22:315:25 | name |
| lib/lib.js:315:22:315:25 | name |
| lib/lib.js:320:23:320:26 | name |
| lib/lib.js:320:23:320:26 | name |
| lib/lib.js:324:40:324:42 | arg |
| lib/lib.js:324:40:324:42 | arg |
| lib/lib.js:325:49:325:51 | arg |
| lib/lib.js:325:49:325:51 | arg |
| lib/lib.js:329:13:329:13 | x |
| lib/lib.js:329:13:329:13 | x |
| lib/lib.js:330:9:330:9 | x |
| lib/lib.js:336:22:336:31 | id("test") |
| lib/lib.js:336:22:336:31 | id("test") |
| lib/lib.js:339:39:339:39 | n |
| lib/lib.js:339:39:339:39 | n |
| lib/lib.js:340:22:340:26 | id(n) |
| lib/lib.js:340:22:340:26 | id(n) |
| lib/lib.js:340:22:340:26 | id(n) |
| lib/lib.js:340:25:340:25 | n |
| lib/lib.js:349:29:349:34 | unsafe |
| lib/lib.js:349:29:349:34 | unsafe |
| lib/lib.js:351:22:351:27 | unsafe |
| lib/lib.js:351:22:351:27 | unsafe |
| lib/lib.js:360:20:360:23 | opts |
| lib/lib.js:360:20:360:23 | opts |
| lib/lib.js:361:20:361:23 | opts |
| lib/lib.js:361:20:361:34 | opts.learn_args |
| lib/lib.js:366:28:366:42 | this.learn_args |
| lib/lib.js:366:28:366:42 | this.learn_args |
| lib/lib.js:405:39:405:42 | name |
| lib/lib.js:405:39:405:42 | name |
| lib/lib.js:406:22:406:25 | name |
| lib/lib.js:406:22:406:25 | name |
<<<<<<< HEAD
| lib/subLib/index.js:3:28:3:31 | name |
| lib/subLib/index.js:3:28:3:31 | name |
| lib/subLib/index.js:4:22:4:25 | name |
| lib/subLib/index.js:4:22:4:25 | name |
| lib/subLib/index.js:7:32:7:35 | name |
| lib/subLib/index.js:7:32:7:35 | name |
| lib/subLib/index.js:8:22:8:25 | name |
| lib/subLib/index.js:8:22:8:25 | name |
=======
| lib/lib.js:413:39:413:42 | name |
| lib/lib.js:413:39:413:42 | name |
| lib/lib.js:414:24:414:27 | name |
| lib/lib.js:414:24:414:27 | name |
| lib/lib.js:418:20:418:23 | name |
| lib/lib.js:418:20:418:23 | name |
| lib/lib.js:419:25:419:28 | name |
| lib/lib.js:419:25:419:28 | name |
>>>>>>> 801eb538
edges
| lib/lib2.js:3:28:3:31 | name | lib/lib2.js:4:22:4:25 | name |
| lib/lib2.js:3:28:3:31 | name | lib/lib2.js:4:22:4:25 | name |
| lib/lib2.js:3:28:3:31 | name | lib/lib2.js:4:22:4:25 | name |
| lib/lib2.js:3:28:3:31 | name | lib/lib2.js:4:22:4:25 | name |
| lib/lib2.js:7:32:7:35 | name | lib/lib2.js:8:22:8:25 | name |
| lib/lib2.js:7:32:7:35 | name | lib/lib2.js:8:22:8:25 | name |
| lib/lib2.js:7:32:7:35 | name | lib/lib2.js:8:22:8:25 | name |
| lib/lib2.js:7:32:7:35 | name | lib/lib2.js:8:22:8:25 | name |
| lib/lib.js:3:28:3:31 | name | lib/lib.js:4:22:4:25 | name |
| lib/lib.js:3:28:3:31 | name | lib/lib.js:4:22:4:25 | name |
| lib/lib.js:3:28:3:31 | name | lib/lib.js:4:22:4:25 | name |
| lib/lib.js:3:28:3:31 | name | lib/lib.js:4:22:4:25 | name |
| lib/lib.js:10:32:10:35 | name | lib/lib.js:11:22:11:25 | name |
| lib/lib.js:10:32:10:35 | name | lib/lib.js:11:22:11:25 | name |
| lib/lib.js:10:32:10:35 | name | lib/lib.js:11:22:11:25 | name |
| lib/lib.js:10:32:10:35 | name | lib/lib.js:11:22:11:25 | name |
| lib/lib.js:14:36:14:39 | name | lib/lib.js:15:22:15:25 | name |
| lib/lib.js:14:36:14:39 | name | lib/lib.js:15:22:15:25 | name |
| lib/lib.js:14:36:14:39 | name | lib/lib.js:15:22:15:25 | name |
| lib/lib.js:14:36:14:39 | name | lib/lib.js:15:22:15:25 | name |
| lib/lib.js:19:34:19:37 | name | lib/lib.js:20:22:20:25 | name |
| lib/lib.js:19:34:19:37 | name | lib/lib.js:20:22:20:25 | name |
| lib/lib.js:19:34:19:37 | name | lib/lib.js:20:22:20:25 | name |
| lib/lib.js:19:34:19:37 | name | lib/lib.js:20:22:20:25 | name |
| lib/lib.js:26:35:26:38 | name | lib/lib.js:27:22:27:25 | name |
| lib/lib.js:26:35:26:38 | name | lib/lib.js:27:22:27:25 | name |
| lib/lib.js:26:35:26:38 | name | lib/lib.js:27:22:27:25 | name |
| lib/lib.js:26:35:26:38 | name | lib/lib.js:27:22:27:25 | name |
| lib/lib.js:34:14:34:17 | name | lib/lib.js:35:23:35:26 | name |
| lib/lib.js:34:14:34:17 | name | lib/lib.js:35:23:35:26 | name |
| lib/lib.js:34:14:34:17 | name | lib/lib.js:35:23:35:26 | name |
| lib/lib.js:34:14:34:17 | name | lib/lib.js:35:23:35:26 | name |
| lib/lib.js:37:13:37:16 | name | lib/lib.js:38:23:38:26 | name |
| lib/lib.js:37:13:37:16 | name | lib/lib.js:38:23:38:26 | name |
| lib/lib.js:37:13:37:16 | name | lib/lib.js:38:23:38:26 | name |
| lib/lib.js:37:13:37:16 | name | lib/lib.js:38:23:38:26 | name |
| lib/lib.js:40:6:40:9 | name | lib/lib.js:41:23:41:26 | name |
| lib/lib.js:40:6:40:9 | name | lib/lib.js:41:23:41:26 | name |
| lib/lib.js:40:6:40:9 | name | lib/lib.js:41:23:41:26 | name |
| lib/lib.js:40:6:40:9 | name | lib/lib.js:41:23:41:26 | name |
| lib/lib.js:49:31:49:34 | name | lib/lib.js:50:47:50:50 | name |
| lib/lib.js:49:31:49:34 | name | lib/lib.js:50:47:50:50 | name |
| lib/lib.js:49:31:49:34 | name | lib/lib.js:50:47:50:50 | name |
| lib/lib.js:49:31:49:34 | name | lib/lib.js:50:47:50:50 | name |
| lib/lib.js:53:33:53:36 | name | lib/lib.js:54:25:54:28 | name |
| lib/lib.js:53:33:53:36 | name | lib/lib.js:54:25:54:28 | name |
| lib/lib.js:53:33:53:36 | name | lib/lib.js:54:25:54:28 | name |
| lib/lib.js:53:33:53:36 | name | lib/lib.js:54:25:54:28 | name |
| lib/lib.js:53:33:53:36 | name | lib/lib.js:57:25:57:28 | name |
| lib/lib.js:53:33:53:36 | name | lib/lib.js:57:25:57:28 | name |
| lib/lib.js:53:33:53:36 | name | lib/lib.js:57:25:57:28 | name |
| lib/lib.js:53:33:53:36 | name | lib/lib.js:57:25:57:28 | name |
| lib/lib.js:64:41:64:44 | name | lib/lib.js:65:22:65:25 | name |
| lib/lib.js:64:41:64:44 | name | lib/lib.js:65:22:65:25 | name |
| lib/lib.js:64:41:64:44 | name | lib/lib.js:65:22:65:25 | name |
| lib/lib.js:64:41:64:44 | name | lib/lib.js:65:22:65:25 | name |
| lib/lib.js:64:41:64:44 | name | lib/lib.js:71:28:71:31 | name |
| lib/lib.js:64:41:64:44 | name | lib/lib.js:71:28:71:31 | name |
| lib/lib.js:64:41:64:44 | name | lib/lib.js:71:28:71:31 | name |
| lib/lib.js:64:41:64:44 | name | lib/lib.js:71:28:71:31 | name |
| lib/lib.js:64:41:64:44 | name | lib/lib.js:73:21:73:24 | name |
| lib/lib.js:64:41:64:44 | name | lib/lib.js:73:21:73:24 | name |
| lib/lib.js:64:41:64:44 | name | lib/lib.js:73:21:73:24 | name |
| lib/lib.js:64:41:64:44 | name | lib/lib.js:73:21:73:24 | name |
| lib/lib.js:64:41:64:44 | name | lib/lib.js:75:20:75:23 | name |
| lib/lib.js:64:41:64:44 | name | lib/lib.js:75:20:75:23 | name |
| lib/lib.js:64:41:64:44 | name | lib/lib.js:75:20:75:23 | name |
| lib/lib.js:64:41:64:44 | name | lib/lib.js:75:20:75:23 | name |
| lib/lib.js:64:41:64:44 | name | lib/lib.js:77:28:77:31 | name |
| lib/lib.js:64:41:64:44 | name | lib/lib.js:77:28:77:31 | name |
| lib/lib.js:64:41:64:44 | name | lib/lib.js:77:28:77:31 | name |
| lib/lib.js:64:41:64:44 | name | lib/lib.js:77:28:77:31 | name |
| lib/lib.js:82:35:82:38 | name | lib/lib.js:83:22:83:25 | name |
| lib/lib.js:82:35:82:38 | name | lib/lib.js:83:22:83:25 | name |
| lib/lib.js:82:35:82:38 | name | lib/lib.js:83:22:83:25 | name |
| lib/lib.js:82:35:82:38 | name | lib/lib.js:83:22:83:25 | name |
| lib/lib.js:82:35:82:38 | name | lib/lib.js:86:13:86:16 | name |
| lib/lib.js:82:35:82:38 | name | lib/lib.js:86:13:86:16 | name |
| lib/lib.js:82:35:82:38 | name | lib/lib.js:86:13:86:16 | name |
| lib/lib.js:82:35:82:38 | name | lib/lib.js:86:13:86:16 | name |
| lib/lib.js:82:35:82:38 | name | lib/lib.js:89:21:89:24 | name |
| lib/lib.js:82:35:82:38 | name | lib/lib.js:89:21:89:24 | name |
| lib/lib.js:82:35:82:38 | name | lib/lib.js:89:21:89:24 | name |
| lib/lib.js:82:35:82:38 | name | lib/lib.js:89:21:89:24 | name |
| lib/lib.js:82:35:82:38 | name | lib/lib.js:91:28:91:31 | name |
| lib/lib.js:82:35:82:38 | name | lib/lib.js:91:28:91:31 | name |
| lib/lib.js:91:28:91:31 | name | lib/lib.js:91:21:91:38 | "\\"" + name + "\\"" |
| lib/lib.js:91:28:91:31 | name | lib/lib.js:91:21:91:38 | "\\"" + name + "\\"" |
| lib/lib.js:97:35:97:38 | name | lib/lib.js:98:35:98:38 | name |
| lib/lib.js:97:35:97:38 | name | lib/lib.js:98:35:98:38 | name |
| lib/lib.js:97:35:97:38 | name | lib/lib.js:98:35:98:38 | name |
| lib/lib.js:97:35:97:38 | name | lib/lib.js:98:35:98:38 | name |
| lib/lib.js:97:35:97:38 | name | lib/lib.js:100:37:100:40 | name |
| lib/lib.js:97:35:97:38 | name | lib/lib.js:100:37:100:40 | name |
| lib/lib.js:97:35:97:38 | name | lib/lib.js:100:37:100:40 | name |
| lib/lib.js:97:35:97:38 | name | lib/lib.js:100:37:100:40 | name |
| lib/lib.js:97:35:97:38 | name | lib/lib.js:102:46:102:49 | name |
| lib/lib.js:97:35:97:38 | name | lib/lib.js:102:46:102:49 | name |
| lib/lib.js:97:35:97:38 | name | lib/lib.js:102:46:102:49 | name |
| lib/lib.js:97:35:97:38 | name | lib/lib.js:102:46:102:49 | name |
| lib/lib.js:97:35:97:38 | name | lib/lib.js:108:41:108:44 | name |
| lib/lib.js:97:35:97:38 | name | lib/lib.js:108:41:108:44 | name |
| lib/lib.js:97:35:97:38 | name | lib/lib.js:108:41:108:44 | name |
| lib/lib.js:97:35:97:38 | name | lib/lib.js:108:41:108:44 | name |
| lib/lib.js:111:34:111:37 | name | lib/lib.js:112:22:112:25 | name |
| lib/lib.js:111:34:111:37 | name | lib/lib.js:112:22:112:25 | name |
| lib/lib.js:111:34:111:37 | name | lib/lib.js:112:22:112:25 | name |
| lib/lib.js:111:34:111:37 | name | lib/lib.js:112:22:112:25 | name |
| lib/lib.js:120:33:120:36 | name | lib/lib.js:121:22:121:25 | name |
| lib/lib.js:120:33:120:36 | name | lib/lib.js:121:22:121:25 | name |
| lib/lib.js:120:33:120:36 | name | lib/lib.js:121:22:121:25 | name |
| lib/lib.js:120:33:120:36 | name | lib/lib.js:121:22:121:25 | name |
| lib/lib.js:130:6:130:9 | name | lib/lib.js:131:23:131:26 | name |
| lib/lib.js:130:6:130:9 | name | lib/lib.js:131:23:131:26 | name |
| lib/lib.js:130:6:130:9 | name | lib/lib.js:131:23:131:26 | name |
| lib/lib.js:130:6:130:9 | name | lib/lib.js:131:23:131:26 | name |
| lib/lib.js:148:37:148:40 | name | lib/lib.js:149:24:149:27 | name |
| lib/lib.js:148:37:148:40 | name | lib/lib.js:149:24:149:27 | name |
| lib/lib.js:148:37:148:40 | name | lib/lib.js:149:24:149:27 | name |
| lib/lib.js:148:37:148:40 | name | lib/lib.js:149:24:149:27 | name |
| lib/lib.js:155:38:155:41 | name | lib/lib.js:161:25:161:28 | name |
| lib/lib.js:155:38:155:41 | name | lib/lib.js:161:25:161:28 | name |
| lib/lib.js:155:38:155:41 | name | lib/lib.js:161:25:161:28 | name |
| lib/lib.js:155:38:155:41 | name | lib/lib.js:161:25:161:28 | name |
| lib/lib.js:170:41:170:44 | name | lib/lib.js:173:20:173:23 | name |
| lib/lib.js:170:41:170:44 | name | lib/lib.js:173:20:173:23 | name |
| lib/lib.js:170:41:170:44 | name | lib/lib.js:173:20:173:23 | name |
| lib/lib.js:170:41:170:44 | name | lib/lib.js:173:20:173:23 | name |
| lib/lib.js:177:38:177:41 | name | lib/lib.js:181:21:181:24 | name |
| lib/lib.js:177:38:177:41 | name | lib/lib.js:181:21:181:24 | name |
| lib/lib.js:181:6:181:52 | broken | lib/lib.js:182:22:182:27 | broken |
| lib/lib.js:181:6:181:52 | broken | lib/lib.js:182:22:182:27 | broken |
| lib/lib.js:181:15:181:52 | "'" + n ... ) + "'" | lib/lib.js:181:6:181:52 | broken |
| lib/lib.js:181:21:181:24 | name | lib/lib.js:181:21:181:46 | name.re ... "'\\''") |
| lib/lib.js:181:21:181:46 | name.re ... "'\\''") | lib/lib.js:181:15:181:52 | "'" + n ... ) + "'" |
| lib/lib.js:186:34:186:37 | name | lib/lib.js:187:22:187:25 | name |
| lib/lib.js:186:34:186:37 | name | lib/lib.js:187:22:187:25 | name |
| lib/lib.js:186:34:186:37 | name | lib/lib.js:187:22:187:25 | name |
| lib/lib.js:186:34:186:37 | name | lib/lib.js:187:22:187:25 | name |
| lib/lib.js:186:34:186:37 | name | lib/lib.js:190:23:190:26 | name |
| lib/lib.js:186:34:186:37 | name | lib/lib.js:190:23:190:26 | name |
| lib/lib.js:186:34:186:37 | name | lib/lib.js:190:23:190:26 | name |
| lib/lib.js:186:34:186:37 | name | lib/lib.js:190:23:190:26 | name |
| lib/lib.js:196:45:196:48 | name | lib/lib.js:197:22:197:25 | name |
| lib/lib.js:196:45:196:48 | name | lib/lib.js:197:22:197:25 | name |
| lib/lib.js:196:45:196:48 | name | lib/lib.js:197:22:197:25 | name |
| lib/lib.js:196:45:196:48 | name | lib/lib.js:197:22:197:25 | name |
| lib/lib.js:196:45:196:48 | name | lib/lib.js:200:23:200:26 | name |
| lib/lib.js:196:45:196:48 | name | lib/lib.js:200:23:200:26 | name |
| lib/lib.js:196:45:196:48 | name | lib/lib.js:200:23:200:26 | name |
| lib/lib.js:196:45:196:48 | name | lib/lib.js:200:23:200:26 | name |
| lib/lib.js:206:45:206:48 | name | lib/lib.js:207:22:207:25 | name |
| lib/lib.js:206:45:206:48 | name | lib/lib.js:207:22:207:25 | name |
| lib/lib.js:206:45:206:48 | name | lib/lib.js:207:22:207:25 | name |
| lib/lib.js:206:45:206:48 | name | lib/lib.js:207:22:207:25 | name |
| lib/lib.js:206:45:206:48 | name | lib/lib.js:212:23:212:26 | name |
| lib/lib.js:206:45:206:48 | name | lib/lib.js:212:23:212:26 | name |
| lib/lib.js:206:45:206:48 | name | lib/lib.js:212:23:212:26 | name |
| lib/lib.js:206:45:206:48 | name | lib/lib.js:212:23:212:26 | name |
| lib/lib.js:216:39:216:42 | name | lib/lib.js:217:22:217:25 | name |
| lib/lib.js:216:39:216:42 | name | lib/lib.js:217:22:217:25 | name |
| lib/lib.js:216:39:216:42 | name | lib/lib.js:217:22:217:25 | name |
| lib/lib.js:216:39:216:42 | name | lib/lib.js:217:22:217:25 | name |
| lib/lib.js:216:39:216:42 | name | lib/lib.js:220:23:220:26 | name |
| lib/lib.js:216:39:216:42 | name | lib/lib.js:220:23:220:26 | name |
| lib/lib.js:216:39:216:42 | name | lib/lib.js:220:23:220:26 | name |
| lib/lib.js:216:39:216:42 | name | lib/lib.js:220:23:220:26 | name |
| lib/lib.js:216:39:216:42 | name | lib/lib.js:224:22:224:25 | name |
| lib/lib.js:216:39:216:42 | name | lib/lib.js:224:22:224:25 | name |
| lib/lib.js:216:39:216:42 | name | lib/lib.js:224:22:224:25 | name |
| lib/lib.js:216:39:216:42 | name | lib/lib.js:224:22:224:25 | name |
| lib/lib.js:227:39:227:42 | name | lib/lib.js:228:22:228:25 | name |
| lib/lib.js:227:39:227:42 | name | lib/lib.js:228:22:228:25 | name |
| lib/lib.js:227:39:227:42 | name | lib/lib.js:228:22:228:25 | name |
| lib/lib.js:227:39:227:42 | name | lib/lib.js:228:22:228:25 | name |
| lib/lib.js:227:39:227:42 | name | lib/lib.js:236:22:236:25 | name |
| lib/lib.js:227:39:227:42 | name | lib/lib.js:236:22:236:25 | name |
| lib/lib.js:227:39:227:42 | name | lib/lib.js:236:22:236:25 | name |
| lib/lib.js:227:39:227:42 | name | lib/lib.js:236:22:236:25 | name |
| lib/lib.js:248:42:248:45 | name | lib/lib.js:249:22:249:25 | name |
| lib/lib.js:248:42:248:45 | name | lib/lib.js:249:22:249:25 | name |
| lib/lib.js:248:42:248:45 | name | lib/lib.js:249:22:249:25 | name |
| lib/lib.js:248:42:248:45 | name | lib/lib.js:249:22:249:25 | name |
| lib/lib.js:257:35:257:38 | name | lib/lib.js:258:22:258:25 | name |
| lib/lib.js:257:35:257:38 | name | lib/lib.js:258:22:258:25 | name |
| lib/lib.js:257:35:257:38 | name | lib/lib.js:258:22:258:25 | name |
| lib/lib.js:257:35:257:38 | name | lib/lib.js:258:22:258:25 | name |
| lib/lib.js:257:35:257:38 | name | lib/lib.js:261:30:261:33 | name |
| lib/lib.js:257:35:257:38 | name | lib/lib.js:261:30:261:33 | name |
| lib/lib.js:257:35:257:38 | name | lib/lib.js:261:30:261:33 | name |
| lib/lib.js:257:35:257:38 | name | lib/lib.js:261:30:261:33 | name |
| lib/lib.js:267:46:267:48 | obj | lib/lib.js:268:22:268:24 | obj |
| lib/lib.js:267:46:267:48 | obj | lib/lib.js:268:22:268:24 | obj |
| lib/lib.js:268:22:268:24 | obj | lib/lib.js:268:22:268:32 | obj.version |
| lib/lib.js:268:22:268:24 | obj | lib/lib.js:268:22:268:32 | obj.version |
| lib/lib.js:276:8:276:11 | opts | lib/lib.js:277:23:277:26 | opts |
| lib/lib.js:276:8:276:11 | opts | lib/lib.js:277:23:277:26 | opts |
| lib/lib.js:277:23:277:26 | opts | lib/lib.js:277:23:277:30 | opts.bla |
| lib/lib.js:277:23:277:26 | opts | lib/lib.js:277:23:277:30 | opts.bla |
| lib/lib.js:307:39:307:42 | name | lib/lib.js:308:23:308:26 | name |
| lib/lib.js:307:39:307:42 | name | lib/lib.js:308:23:308:26 | name |
| lib/lib.js:307:39:307:42 | name | lib/lib.js:308:23:308:26 | name |
| lib/lib.js:307:39:307:42 | name | lib/lib.js:308:23:308:26 | name |
| lib/lib.js:314:40:314:43 | name | lib/lib.js:315:22:315:25 | name |
| lib/lib.js:314:40:314:43 | name | lib/lib.js:315:22:315:25 | name |
| lib/lib.js:314:40:314:43 | name | lib/lib.js:315:22:315:25 | name |
| lib/lib.js:314:40:314:43 | name | lib/lib.js:315:22:315:25 | name |
| lib/lib.js:314:40:314:43 | name | lib/lib.js:320:23:320:26 | name |
| lib/lib.js:314:40:314:43 | name | lib/lib.js:320:23:320:26 | name |
| lib/lib.js:314:40:314:43 | name | lib/lib.js:320:23:320:26 | name |
| lib/lib.js:314:40:314:43 | name | lib/lib.js:320:23:320:26 | name |
| lib/lib.js:324:40:324:42 | arg | lib/lib.js:325:49:325:51 | arg |
| lib/lib.js:324:40:324:42 | arg | lib/lib.js:325:49:325:51 | arg |
| lib/lib.js:324:40:324:42 | arg | lib/lib.js:325:49:325:51 | arg |
| lib/lib.js:324:40:324:42 | arg | lib/lib.js:325:49:325:51 | arg |
| lib/lib.js:329:13:329:13 | x | lib/lib.js:330:9:330:9 | x |
| lib/lib.js:329:13:329:13 | x | lib/lib.js:330:9:330:9 | x |
| lib/lib.js:330:9:330:9 | x | lib/lib.js:336:22:336:31 | id("test") |
| lib/lib.js:330:9:330:9 | x | lib/lib.js:336:22:336:31 | id("test") |
| lib/lib.js:330:9:330:9 | x | lib/lib.js:340:22:340:26 | id(n) |
| lib/lib.js:330:9:330:9 | x | lib/lib.js:340:22:340:26 | id(n) |
| lib/lib.js:339:39:339:39 | n | lib/lib.js:340:25:340:25 | n |
| lib/lib.js:339:39:339:39 | n | lib/lib.js:340:25:340:25 | n |
| lib/lib.js:340:25:340:25 | n | lib/lib.js:340:22:340:26 | id(n) |
| lib/lib.js:340:25:340:25 | n | lib/lib.js:340:22:340:26 | id(n) |
| lib/lib.js:349:29:349:34 | unsafe | lib/lib.js:351:22:351:27 | unsafe |
| lib/lib.js:349:29:349:34 | unsafe | lib/lib.js:351:22:351:27 | unsafe |
| lib/lib.js:349:29:349:34 | unsafe | lib/lib.js:351:22:351:27 | unsafe |
| lib/lib.js:349:29:349:34 | unsafe | lib/lib.js:351:22:351:27 | unsafe |
| lib/lib.js:360:20:360:23 | opts | lib/lib.js:361:20:361:23 | opts |
| lib/lib.js:360:20:360:23 | opts | lib/lib.js:361:20:361:23 | opts |
| lib/lib.js:361:20:361:23 | opts | lib/lib.js:361:20:361:34 | opts.learn_args |
| lib/lib.js:361:20:361:34 | opts.learn_args | lib/lib.js:366:28:366:42 | this.learn_args |
| lib/lib.js:361:20:361:34 | opts.learn_args | lib/lib.js:366:28:366:42 | this.learn_args |
| lib/lib.js:405:39:405:42 | name | lib/lib.js:406:22:406:25 | name |
| lib/lib.js:405:39:405:42 | name | lib/lib.js:406:22:406:25 | name |
| lib/lib.js:405:39:405:42 | name | lib/lib.js:406:22:406:25 | name |
| lib/lib.js:405:39:405:42 | name | lib/lib.js:406:22:406:25 | name |
<<<<<<< HEAD
| lib/subLib/index.js:3:28:3:31 | name | lib/subLib/index.js:4:22:4:25 | name |
| lib/subLib/index.js:3:28:3:31 | name | lib/subLib/index.js:4:22:4:25 | name |
| lib/subLib/index.js:3:28:3:31 | name | lib/subLib/index.js:4:22:4:25 | name |
| lib/subLib/index.js:3:28:3:31 | name | lib/subLib/index.js:4:22:4:25 | name |
| lib/subLib/index.js:7:32:7:35 | name | lib/subLib/index.js:8:22:8:25 | name |
| lib/subLib/index.js:7:32:7:35 | name | lib/subLib/index.js:8:22:8:25 | name |
| lib/subLib/index.js:7:32:7:35 | name | lib/subLib/index.js:8:22:8:25 | name |
| lib/subLib/index.js:7:32:7:35 | name | lib/subLib/index.js:8:22:8:25 | name |
#select
| lib/lib2.js:4:10:4:25 | "rm -rf " + name | lib/lib2.js:3:28:3:31 | name | lib/lib2.js:4:22:4:25 | name | $@ based on $@ is later used in $@. | lib/lib2.js:4:10:4:25 | "rm -rf " + name | String concatenation | lib/lib2.js:3:28:3:31 | name | library input | lib/lib2.js:4:2:4:26 | cp.exec ... + name) | shell command |
| lib/lib2.js:8:10:8:25 | "rm -rf " + name | lib/lib2.js:7:32:7:35 | name | lib/lib2.js:8:22:8:25 | name | $@ based on $@ is later used in $@. | lib/lib2.js:8:10:8:25 | "rm -rf " + name | String concatenation | lib/lib2.js:7:32:7:35 | name | library input | lib/lib2.js:8:2:8:26 | cp.exec ... + name) | shell command |
| lib/lib.js:4:10:4:25 | "rm -rf " + name | lib/lib.js:3:28:3:31 | name | lib/lib.js:4:22:4:25 | name | $@ based on $@ is later used in $@. | lib/lib.js:4:10:4:25 | "rm -rf " + name | String concatenation | lib/lib.js:3:28:3:31 | name | library input | lib/lib.js:4:2:4:26 | cp.exec ... + name) | shell command |
| lib/lib.js:11:10:11:25 | "rm -rf " + name | lib/lib.js:10:32:10:35 | name | lib/lib.js:11:22:11:25 | name | $@ based on $@ is later used in $@. | lib/lib.js:11:10:11:25 | "rm -rf " + name | String concatenation | lib/lib.js:10:32:10:35 | name | library input | lib/lib.js:11:2:11:26 | cp.exec ... + name) | shell command |
| lib/lib.js:15:10:15:25 | "rm -rf " + name | lib/lib.js:14:36:14:39 | name | lib/lib.js:15:22:15:25 | name | $@ based on $@ is later used in $@. | lib/lib.js:15:10:15:25 | "rm -rf " + name | String concatenation | lib/lib.js:14:36:14:39 | name | library input | lib/lib.js:15:2:15:26 | cp.exec ... + name) | shell command |
| lib/lib.js:20:10:20:25 | "rm -rf " + name | lib/lib.js:19:34:19:37 | name | lib/lib.js:20:22:20:25 | name | $@ based on $@ is later used in $@. | lib/lib.js:20:10:20:25 | "rm -rf " + name | String concatenation | lib/lib.js:19:34:19:37 | name | library input | lib/lib.js:20:2:20:26 | cp.exec ... + name) | shell command |
| lib/lib.js:27:10:27:25 | "rm -rf " + name | lib/lib.js:26:35:26:38 | name | lib/lib.js:27:22:27:25 | name | $@ based on $@ is later used in $@. | lib/lib.js:27:10:27:25 | "rm -rf " + name | String concatenation | lib/lib.js:26:35:26:38 | name | library input | lib/lib.js:27:2:27:26 | cp.exec ... + name) | shell command |
| lib/lib.js:35:11:35:26 | "rm -rf " + name | lib/lib.js:34:14:34:17 | name | lib/lib.js:35:23:35:26 | name | $@ based on $@ is later used in $@. | lib/lib.js:35:11:35:26 | "rm -rf " + name | String concatenation | lib/lib.js:34:14:34:17 | name | library input | lib/lib.js:35:3:35:27 | cp.exec ... + name) | shell command |
| lib/lib.js:38:11:38:26 | "rm -rf " + name | lib/lib.js:37:13:37:16 | name | lib/lib.js:38:23:38:26 | name | $@ based on $@ is later used in $@. | lib/lib.js:38:11:38:26 | "rm -rf " + name | String concatenation | lib/lib.js:37:13:37:16 | name | library input | lib/lib.js:38:3:38:27 | cp.exec ... + name) | shell command |
| lib/lib.js:41:11:41:26 | "rm -rf " + name | lib/lib.js:40:6:40:9 | name | lib/lib.js:41:23:41:26 | name | $@ based on $@ is later used in $@. | lib/lib.js:41:11:41:26 | "rm -rf " + name | String concatenation | lib/lib.js:40:6:40:9 | name | library input | lib/lib.js:41:3:41:27 | cp.exec ... + name) | shell command |
| lib/lib.js:50:35:50:50 | "rm -rf " + name | lib/lib.js:49:31:49:34 | name | lib/lib.js:50:47:50:50 | name | $@ based on $@ is later used in $@. | lib/lib.js:50:35:50:50 | "rm -rf " + name | String concatenation | lib/lib.js:49:31:49:34 | name | library input | lib/lib.js:50:2:50:51 | require ... + name) | shell command |
| lib/lib.js:54:13:54:28 | "rm -rf " + name | lib/lib.js:53:33:53:36 | name | lib/lib.js:54:25:54:28 | name | $@ based on $@ is later used in $@. | lib/lib.js:54:13:54:28 | "rm -rf " + name | String concatenation | lib/lib.js:53:33:53:36 | name | library input | lib/lib.js:55:2:55:14 | cp.exec(cmd1) | shell command |
| lib/lib.js:57:13:57:28 | "rm -rf " + name | lib/lib.js:53:33:53:36 | name | lib/lib.js:57:25:57:28 | name | $@ based on $@ is later used in $@. | lib/lib.js:57:13:57:28 | "rm -rf " + name | String concatenation | lib/lib.js:53:33:53:36 | name | library input | lib/lib.js:59:3:59:14 | cp.exec(cmd) | shell command |
| lib/lib.js:65:10:65:25 | "rm -rf " + name | lib/lib.js:64:41:64:44 | name | lib/lib.js:65:22:65:25 | name | $@ based on $@ is later used in $@. | lib/lib.js:65:10:65:25 | "rm -rf " + name | String concatenation | lib/lib.js:64:41:64:44 | name | library input | lib/lib.js:65:2:65:26 | cp.exec ... + name) | shell command |
| lib/lib.js:71:10:71:31 | "cat /f ...  + name | lib/lib.js:64:41:64:44 | name | lib/lib.js:71:28:71:31 | name | $@ based on $@ is later used in $@. | lib/lib.js:71:10:71:31 | "cat /f ...  + name | String concatenation | lib/lib.js:64:41:64:44 | name | library input | lib/lib.js:71:2:71:32 | cp.exec ... + name) | shell command |
| lib/lib.js:73:10:73:31 | "cat \\" ...  + "\\"" | lib/lib.js:64:41:64:44 | name | lib/lib.js:73:21:73:24 | name | $@ based on $@ is later used in $@. | lib/lib.js:73:10:73:31 | "cat \\" ...  + "\\"" | String concatenation | lib/lib.js:64:41:64:44 | name | library input | lib/lib.js:73:2:73:32 | cp.exec ... + "\\"") | shell command |
| lib/lib.js:75:10:75:29 | "cat '" + name + "'" | lib/lib.js:64:41:64:44 | name | lib/lib.js:75:20:75:23 | name | $@ based on $@ is later used in $@. | lib/lib.js:75:10:75:29 | "cat '" + name + "'" | String concatenation | lib/lib.js:64:41:64:44 | name | library input | lib/lib.js:75:2:75:30 | cp.exec ...  + "'") | shell command |
| lib/lib.js:77:10:77:37 | "cat '/ ... e + "'" | lib/lib.js:64:41:64:44 | name | lib/lib.js:77:28:77:31 | name | $@ based on $@ is later used in $@. | lib/lib.js:77:10:77:37 | "cat '/ ... e + "'" | String concatenation | lib/lib.js:64:41:64:44 | name | library input | lib/lib.js:77:2:77:38 | cp.exec ...  + "'") | shell command |
| lib/lib.js:83:10:83:25 | "rm -rf " + name | lib/lib.js:82:35:82:38 | name | lib/lib.js:83:22:83:25 | name | $@ based on $@ is later used in $@. | lib/lib.js:83:10:83:25 | "rm -rf " + name | String concatenation | lib/lib.js:82:35:82:38 | name | library input | lib/lib.js:83:2:83:26 | cp.exec ... + name) | shell command |
| lib/lib.js:86:13:86:16 | name | lib/lib.js:82:35:82:38 | name | lib/lib.js:86:13:86:16 | name | $@ based on $@ is later used in $@. | lib/lib.js:86:13:86:16 | name | Array element | lib/lib.js:82:35:82:38 | name | library input | lib/lib.js:87:2:87:25 | cp.exec ... n(" ")) | shell command |
| lib/lib.js:89:21:89:24 | name | lib/lib.js:82:35:82:38 | name | lib/lib.js:89:21:89:24 | name | $@ based on $@ is later used in $@. | lib/lib.js:89:21:89:24 | name | Array element | lib/lib.js:82:35:82:38 | name | library input | lib/lib.js:89:2:89:36 | cp.exec ... n(" ")) | shell command |
| lib/lib.js:91:21:91:38 | "\\"" + name + "\\"" | lib/lib.js:82:35:82:38 | name | lib/lib.js:91:21:91:38 | "\\"" + name + "\\"" | $@ based on $@ is later used in $@. | lib/lib.js:91:21:91:38 | "\\"" + name + "\\"" | Array element | lib/lib.js:82:35:82:38 | name | library input | lib/lib.js:91:2:91:50 | cp.exec ... n(" ")) | shell command |
| lib/lib.js:98:35:98:38 | name | lib/lib.js:97:35:97:38 | name | lib/lib.js:98:35:98:38 | name | $@ based on $@ is later used in $@. | lib/lib.js:98:35:98:38 | name | Formatted string | lib/lib.js:97:35:97:38 | name | library input | lib/lib.js:98:2:98:40 | cp.exec ...  name)) | shell command |
| lib/lib.js:100:37:100:40 | name | lib/lib.js:97:35:97:38 | name | lib/lib.js:100:37:100:40 | name | $@ based on $@ is later used in $@. | lib/lib.js:100:37:100:40 | name | Formatted string | lib/lib.js:97:35:97:38 | name | library input | lib/lib.js:100:2:100:42 | cp.exec ...  name)) | shell command |
| lib/lib.js:102:46:102:49 | name | lib/lib.js:97:35:97:38 | name | lib/lib.js:102:46:102:49 | name | $@ based on $@ is later used in $@. | lib/lib.js:102:46:102:49 | name | Formatted string | lib/lib.js:97:35:97:38 | name | library input | lib/lib.js:102:2:102:51 | cp.exec ...  name)) | shell command |
| lib/lib.js:108:41:108:44 | name | lib/lib.js:97:35:97:38 | name | lib/lib.js:108:41:108:44 | name | $@ based on $@ is later used in $@. | lib/lib.js:108:41:108:44 | name | Formatted string | lib/lib.js:97:35:97:38 | name | library input | lib/lib.js:108:2:108:46 | cp.exec ...  name)) | shell command |
| lib/lib.js:112:10:112:25 | "rm -rf " + name | lib/lib.js:111:34:111:37 | name | lib/lib.js:112:22:112:25 | name | $@ based on $@ is later used in $@. | lib/lib.js:112:10:112:25 | "rm -rf " + name | String concatenation | lib/lib.js:111:34:111:37 | name | library input | lib/lib.js:112:2:112:26 | cp.exec ... + name) | shell command |
| lib/lib.js:121:10:121:25 | "rm -rf " + name | lib/lib.js:120:33:120:36 | name | lib/lib.js:121:22:121:25 | name | $@ based on $@ is later used in $@. | lib/lib.js:121:10:121:25 | "rm -rf " + name | String concatenation | lib/lib.js:120:33:120:36 | name | library input | lib/lib.js:121:2:121:26 | cp.exec ... + name) | shell command |
| lib/lib.js:131:11:131:26 | "rm -rf " + name | lib/lib.js:130:6:130:9 | name | lib/lib.js:131:23:131:26 | name | $@ based on $@ is later used in $@. | lib/lib.js:131:11:131:26 | "rm -rf " + name | String concatenation | lib/lib.js:130:6:130:9 | name | library input | lib/lib.js:131:3:131:27 | cp.exec ... + name) | shell command |
| lib/lib.js:149:12:149:27 | "rm -rf " + name | lib/lib.js:148:37:148:40 | name | lib/lib.js:149:24:149:27 | name | $@ based on $@ is later used in $@. | lib/lib.js:149:12:149:27 | "rm -rf " + name | String concatenation | lib/lib.js:148:37:148:40 | name | library input | lib/lib.js:152:2:152:23 | cp.spaw ... gs, cb) | shell command |
| lib/lib.js:161:13:161:28 | "rm -rf " + name | lib/lib.js:155:38:155:41 | name | lib/lib.js:161:25:161:28 | name | $@ based on $@ is later used in $@. | lib/lib.js:161:13:161:28 | "rm -rf " + name | String concatenation | lib/lib.js:155:38:155:41 | name | library input | lib/lib.js:163:2:167:2 | cp.spaw ... t' }\\n\\t) | shell command |
| lib/lib.js:173:10:173:23 | "fo \| " + name | lib/lib.js:170:41:170:44 | name | lib/lib.js:173:20:173:23 | name | $@ based on $@ is later used in $@. | lib/lib.js:173:10:173:23 | "fo \| " + name | String concatenation | lib/lib.js:170:41:170:44 | name | library input | lib/lib.js:173:2:173:24 | cp.exec ... + name) | shell command |
| lib/lib.js:182:10:182:27 | "rm -rf " + broken | lib/lib.js:177:38:177:41 | name | lib/lib.js:182:22:182:27 | broken | $@ based on $@ is later used in $@. | lib/lib.js:182:10:182:27 | "rm -rf " + broken | String concatenation | lib/lib.js:177:38:177:41 | name | library input | lib/lib.js:182:2:182:28 | cp.exec ... broken) | shell command |
| lib/lib.js:187:10:187:25 | "rm -rf " + name | lib/lib.js:186:34:186:37 | name | lib/lib.js:187:22:187:25 | name | $@ based on $@ is later used in $@. | lib/lib.js:187:10:187:25 | "rm -rf " + name | String concatenation | lib/lib.js:186:34:186:37 | name | library input | lib/lib.js:187:2:187:26 | cp.exec ... + name) | shell command |
| lib/lib.js:190:11:190:26 | "rm -rf " + name | lib/lib.js:186:34:186:37 | name | lib/lib.js:190:23:190:26 | name | $@ based on $@ is later used in $@. | lib/lib.js:190:11:190:26 | "rm -rf " + name | String concatenation | lib/lib.js:186:34:186:37 | name | library input | lib/lib.js:190:3:190:27 | cp.exec ... + name) | shell command |
| lib/lib.js:197:10:197:25 | "rm -rf " + name | lib/lib.js:196:45:196:48 | name | lib/lib.js:197:22:197:25 | name | $@ based on $@ is later used in $@. | lib/lib.js:197:10:197:25 | "rm -rf " + name | String concatenation | lib/lib.js:196:45:196:48 | name | library input | lib/lib.js:197:2:197:26 | cp.exec ... + name) | shell command |
| lib/lib.js:200:11:200:26 | "rm -rf " + name | lib/lib.js:196:45:196:48 | name | lib/lib.js:200:23:200:26 | name | $@ based on $@ is later used in $@. | lib/lib.js:200:11:200:26 | "rm -rf " + name | String concatenation | lib/lib.js:196:45:196:48 | name | library input | lib/lib.js:200:3:200:27 | cp.exec ... + name) | shell command |
| lib/lib.js:207:10:207:25 | "rm -rf " + name | lib/lib.js:206:45:206:48 | name | lib/lib.js:207:22:207:25 | name | $@ based on $@ is later used in $@. | lib/lib.js:207:10:207:25 | "rm -rf " + name | String concatenation | lib/lib.js:206:45:206:48 | name | library input | lib/lib.js:207:2:207:26 | cp.exec ... + name) | shell command |
| lib/lib.js:212:11:212:26 | "rm -rf " + name | lib/lib.js:206:45:206:48 | name | lib/lib.js:212:23:212:26 | name | $@ based on $@ is later used in $@. | lib/lib.js:212:11:212:26 | "rm -rf " + name | String concatenation | lib/lib.js:206:45:206:48 | name | library input | lib/lib.js:212:3:212:27 | cp.exec ... + name) | shell command |
| lib/lib.js:217:10:217:25 | "rm -rf " + name | lib/lib.js:216:39:216:42 | name | lib/lib.js:217:22:217:25 | name | $@ based on $@ is later used in $@. | lib/lib.js:217:10:217:25 | "rm -rf " + name | String concatenation | lib/lib.js:216:39:216:42 | name | library input | lib/lib.js:217:2:217:26 | cp.exec ... + name) | shell command |
| lib/lib.js:220:11:220:26 | "rm -rf " + name | lib/lib.js:216:39:216:42 | name | lib/lib.js:220:23:220:26 | name | $@ based on $@ is later used in $@. | lib/lib.js:220:11:220:26 | "rm -rf " + name | String concatenation | lib/lib.js:216:39:216:42 | name | library input | lib/lib.js:220:3:220:27 | cp.exec ... + name) | shell command |
| lib/lib.js:224:10:224:25 | "rm -rf " + name | lib/lib.js:216:39:216:42 | name | lib/lib.js:224:22:224:25 | name | $@ based on $@ is later used in $@. | lib/lib.js:224:10:224:25 | "rm -rf " + name | String concatenation | lib/lib.js:216:39:216:42 | name | library input | lib/lib.js:224:2:224:26 | cp.exec ... + name) | shell command |
| lib/lib.js:228:10:228:25 | "rm -rf " + name | lib/lib.js:227:39:227:42 | name | lib/lib.js:228:22:228:25 | name | $@ based on $@ is later used in $@. | lib/lib.js:228:10:228:25 | "rm -rf " + name | String concatenation | lib/lib.js:227:39:227:42 | name | library input | lib/lib.js:228:2:228:26 | cp.exec ... + name) | shell command |
| lib/lib.js:236:10:236:25 | "rm -rf " + name | lib/lib.js:227:39:227:42 | name | lib/lib.js:236:22:236:25 | name | $@ based on $@ is later used in $@. | lib/lib.js:236:10:236:25 | "rm -rf " + name | String concatenation | lib/lib.js:227:39:227:42 | name | library input | lib/lib.js:236:2:236:26 | cp.exec ... + name) | shell command |
| lib/lib.js:249:10:249:25 | "rm -rf " + name | lib/lib.js:248:42:248:45 | name | lib/lib.js:249:22:249:25 | name | $@ based on $@ is later used in $@. | lib/lib.js:249:10:249:25 | "rm -rf " + name | String concatenation | lib/lib.js:248:42:248:45 | name | library input | lib/lib.js:249:2:249:26 | cp.exec ... + name) | shell command |
| lib/lib.js:258:10:258:25 | "rm -rf " + name | lib/lib.js:257:35:257:38 | name | lib/lib.js:258:22:258:25 | name | $@ based on $@ is later used in $@. | lib/lib.js:258:10:258:25 | "rm -rf " + name | String concatenation | lib/lib.js:257:35:257:38 | name | library input | lib/lib.js:258:2:258:26 | cp.exec ... + name) | shell command |
| lib/lib.js:261:11:261:33 | "rm -rf ...  + name | lib/lib.js:257:35:257:38 | name | lib/lib.js:261:30:261:33 | name | $@ based on $@ is later used in $@. | lib/lib.js:261:11:261:33 | "rm -rf ...  + name | String concatenation | lib/lib.js:257:35:257:38 | name | library input | lib/lib.js:261:3:261:34 | cp.exec ... + name) | shell command |
| lib/lib.js:268:10:268:32 | "rm -rf ... version | lib/lib.js:267:46:267:48 | obj | lib/lib.js:268:22:268:32 | obj.version | $@ based on $@ is later used in $@. | lib/lib.js:268:10:268:32 | "rm -rf ... version | String concatenation | lib/lib.js:267:46:267:48 | obj | library input | lib/lib.js:268:2:268:33 | cp.exec ... ersion) | shell command |
| lib/lib.js:277:11:277:30 | "rm -rf " + opts.bla | lib/lib.js:276:8:276:11 | opts | lib/lib.js:277:23:277:30 | opts.bla | $@ based on $@ is later used in $@. | lib/lib.js:277:11:277:30 | "rm -rf " + opts.bla | String concatenation | lib/lib.js:276:8:276:11 | opts | library input | lib/lib.js:277:3:277:31 | cp.exec ... ts.bla) | shell command |
| lib/lib.js:308:11:308:26 | "rm -rf " + name | lib/lib.js:307:39:307:42 | name | lib/lib.js:308:23:308:26 | name | $@ based on $@ is later used in $@. | lib/lib.js:308:11:308:26 | "rm -rf " + name | String concatenation | lib/lib.js:307:39:307:42 | name | library input | lib/lib.js:308:3:308:27 | cp.exec ... + name) | shell command |
| lib/lib.js:315:10:315:25 | "rm -rf " + name | lib/lib.js:314:40:314:43 | name | lib/lib.js:315:22:315:25 | name | $@ based on $@ is later used in $@. | lib/lib.js:315:10:315:25 | "rm -rf " + name | String concatenation | lib/lib.js:314:40:314:43 | name | library input | lib/lib.js:315:2:315:26 | cp.exec ... + name) | shell command |
| lib/lib.js:320:11:320:26 | "rm -rf " + name | lib/lib.js:314:40:314:43 | name | lib/lib.js:320:23:320:26 | name | $@ based on $@ is later used in $@. | lib/lib.js:320:11:320:26 | "rm -rf " + name | String concatenation | lib/lib.js:314:40:314:43 | name | library input | lib/lib.js:320:3:320:27 | cp.exec ... + name) | shell command |
| lib/lib.js:325:12:325:51 | "MyWind ... " + arg | lib/lib.js:324:40:324:42 | arg | lib/lib.js:325:49:325:51 | arg | $@ based on $@ is later used in $@. | lib/lib.js:325:12:325:51 | "MyWind ... " + arg | String concatenation | lib/lib.js:324:40:324:42 | arg | library input | lib/lib.js:326:2:326:13 | cp.exec(cmd) | shell command |
| lib/lib.js:340:10:340:26 | "rm -rf " + id(n) | lib/lib.js:339:39:339:39 | n | lib/lib.js:340:22:340:26 | id(n) | $@ based on $@ is later used in $@. | lib/lib.js:340:10:340:26 | "rm -rf " + id(n) | String concatenation | lib/lib.js:339:39:339:39 | n | library input | lib/lib.js:340:2:340:27 | cp.exec ...  id(n)) | shell command |
| lib/lib.js:351:10:351:27 | "rm -rf " + unsafe | lib/lib.js:349:29:349:34 | unsafe | lib/lib.js:351:22:351:27 | unsafe | $@ based on $@ is later used in $@. | lib/lib.js:351:10:351:27 | "rm -rf " + unsafe | String concatenation | lib/lib.js:349:29:349:34 | unsafe | library input | lib/lib.js:351:2:351:28 | cp.exec ... unsafe) | shell command |
| lib/lib.js:366:17:366:56 | "learn  ... + model | lib/lib.js:360:20:360:23 | opts | lib/lib.js:366:28:366:42 | this.learn_args | $@ based on $@ is later used in $@. | lib/lib.js:366:17:366:56 | "learn  ... + model | String concatenation | lib/lib.js:360:20:360:23 | opts | library input | lib/lib.js:367:3:367:18 | cp.exec(command) | shell command |
| lib/lib.js:406:10:406:25 | "rm -rf " + name | lib/lib.js:405:39:405:42 | name | lib/lib.js:406:22:406:25 | name | $@ based on $@ is later used in $@. | lib/lib.js:406:10:406:25 | "rm -rf " + name | String concatenation | lib/lib.js:405:39:405:42 | name | library input | lib/lib.js:406:2:406:26 | cp.exec ... + name) | shell command |
| lib/subLib/index.js:4:10:4:25 | "rm -rf " + name | lib/subLib/index.js:3:28:3:31 | name | lib/subLib/index.js:4:22:4:25 | name | $@ based on $@ is later used in $@. | lib/subLib/index.js:4:10:4:25 | "rm -rf " + name | String concatenation | lib/subLib/index.js:3:28:3:31 | name | library input | lib/subLib/index.js:4:2:4:26 | cp.exec ... + name) | shell command |
| lib/subLib/index.js:8:10:8:25 | "rm -rf " + name | lib/subLib/index.js:7:32:7:35 | name | lib/subLib/index.js:8:22:8:25 | name | $@ based on $@ is later used in $@. | lib/subLib/index.js:8:10:8:25 | "rm -rf " + name | String concatenation | lib/subLib/index.js:7:32:7:35 | name | library input | lib/subLib/index.js:8:2:8:26 | cp.exec ... + name) | shell command |
=======
| lib/lib.js:413:39:413:42 | name | lib/lib.js:414:24:414:27 | name |
| lib/lib.js:413:39:413:42 | name | lib/lib.js:414:24:414:27 | name |
| lib/lib.js:413:39:413:42 | name | lib/lib.js:414:24:414:27 | name |
| lib/lib.js:413:39:413:42 | name | lib/lib.js:414:24:414:27 | name |
| lib/lib.js:418:20:418:23 | name | lib/lib.js:419:25:419:28 | name |
| lib/lib.js:418:20:418:23 | name | lib/lib.js:419:25:419:28 | name |
| lib/lib.js:418:20:418:23 | name | lib/lib.js:419:25:419:28 | name |
| lib/lib.js:418:20:418:23 | name | lib/lib.js:419:25:419:28 | name |
#select
| lib/lib2.js:4:10:4:25 | "rm -rf " + name | lib/lib2.js:3:28:3:31 | name | lib/lib2.js:4:22:4:25 | name | $@ based on library input is later used in $@. | lib/lib2.js:4:10:4:25 | "rm -rf " + name | String concatenation | lib/lib2.js:4:2:4:26 | cp.exec ... + name) | shell command |
| lib/lib2.js:8:10:8:25 | "rm -rf " + name | lib/lib2.js:7:32:7:35 | name | lib/lib2.js:8:22:8:25 | name | $@ based on library input is later used in $@. | lib/lib2.js:8:10:8:25 | "rm -rf " + name | String concatenation | lib/lib2.js:8:2:8:26 | cp.exec ... + name) | shell command |
| lib/lib.js:4:10:4:25 | "rm -rf " + name | lib/lib.js:3:28:3:31 | name | lib/lib.js:4:22:4:25 | name | $@ based on library input is later used in $@. | lib/lib.js:4:10:4:25 | "rm -rf " + name | String concatenation | lib/lib.js:4:2:4:26 | cp.exec ... + name) | shell command |
| lib/lib.js:11:10:11:25 | "rm -rf " + name | lib/lib.js:10:32:10:35 | name | lib/lib.js:11:22:11:25 | name | $@ based on library input is later used in $@. | lib/lib.js:11:10:11:25 | "rm -rf " + name | String concatenation | lib/lib.js:11:2:11:26 | cp.exec ... + name) | shell command |
| lib/lib.js:15:10:15:25 | "rm -rf " + name | lib/lib.js:14:36:14:39 | name | lib/lib.js:15:22:15:25 | name | $@ based on library input is later used in $@. | lib/lib.js:15:10:15:25 | "rm -rf " + name | String concatenation | lib/lib.js:15:2:15:26 | cp.exec ... + name) | shell command |
| lib/lib.js:20:10:20:25 | "rm -rf " + name | lib/lib.js:19:34:19:37 | name | lib/lib.js:20:22:20:25 | name | $@ based on library input is later used in $@. | lib/lib.js:20:10:20:25 | "rm -rf " + name | String concatenation | lib/lib.js:20:2:20:26 | cp.exec ... + name) | shell command |
| lib/lib.js:27:10:27:25 | "rm -rf " + name | lib/lib.js:26:35:26:38 | name | lib/lib.js:27:22:27:25 | name | $@ based on library input is later used in $@. | lib/lib.js:27:10:27:25 | "rm -rf " + name | String concatenation | lib/lib.js:27:2:27:26 | cp.exec ... + name) | shell command |
| lib/lib.js:35:11:35:26 | "rm -rf " + name | lib/lib.js:34:14:34:17 | name | lib/lib.js:35:23:35:26 | name | $@ based on library input is later used in $@. | lib/lib.js:35:11:35:26 | "rm -rf " + name | String concatenation | lib/lib.js:35:3:35:27 | cp.exec ... + name) | shell command |
| lib/lib.js:38:11:38:26 | "rm -rf " + name | lib/lib.js:37:13:37:16 | name | lib/lib.js:38:23:38:26 | name | $@ based on library input is later used in $@. | lib/lib.js:38:11:38:26 | "rm -rf " + name | String concatenation | lib/lib.js:38:3:38:27 | cp.exec ... + name) | shell command |
| lib/lib.js:41:11:41:26 | "rm -rf " + name | lib/lib.js:40:6:40:9 | name | lib/lib.js:41:23:41:26 | name | $@ based on library input is later used in $@. | lib/lib.js:41:11:41:26 | "rm -rf " + name | String concatenation | lib/lib.js:41:3:41:27 | cp.exec ... + name) | shell command |
| lib/lib.js:50:35:50:50 | "rm -rf " + name | lib/lib.js:49:31:49:34 | name | lib/lib.js:50:47:50:50 | name | $@ based on library input is later used in $@. | lib/lib.js:50:35:50:50 | "rm -rf " + name | String concatenation | lib/lib.js:50:2:50:51 | require ... + name) | shell command |
| lib/lib.js:54:13:54:28 | "rm -rf " + name | lib/lib.js:53:33:53:36 | name | lib/lib.js:54:25:54:28 | name | $@ based on library input is later used in $@. | lib/lib.js:54:13:54:28 | "rm -rf " + name | String concatenation | lib/lib.js:55:2:55:14 | cp.exec(cmd1) | shell command |
| lib/lib.js:57:13:57:28 | "rm -rf " + name | lib/lib.js:53:33:53:36 | name | lib/lib.js:57:25:57:28 | name | $@ based on library input is later used in $@. | lib/lib.js:57:13:57:28 | "rm -rf " + name | String concatenation | lib/lib.js:59:3:59:14 | cp.exec(cmd) | shell command |
| lib/lib.js:65:10:65:25 | "rm -rf " + name | lib/lib.js:64:41:64:44 | name | lib/lib.js:65:22:65:25 | name | $@ based on library input is later used in $@. | lib/lib.js:65:10:65:25 | "rm -rf " + name | String concatenation | lib/lib.js:65:2:65:26 | cp.exec ... + name) | shell command |
| lib/lib.js:71:10:71:31 | "cat /f ...  + name | lib/lib.js:64:41:64:44 | name | lib/lib.js:71:28:71:31 | name | $@ based on library input is later used in $@. | lib/lib.js:71:10:71:31 | "cat /f ...  + name | String concatenation | lib/lib.js:71:2:71:32 | cp.exec ... + name) | shell command |
| lib/lib.js:73:10:73:31 | "cat \\" ...  + "\\"" | lib/lib.js:64:41:64:44 | name | lib/lib.js:73:21:73:24 | name | $@ based on library input is later used in $@. | lib/lib.js:73:10:73:31 | "cat \\" ...  + "\\"" | String concatenation | lib/lib.js:73:2:73:32 | cp.exec ... + "\\"") | shell command |
| lib/lib.js:75:10:75:29 | "cat '" + name + "'" | lib/lib.js:64:41:64:44 | name | lib/lib.js:75:20:75:23 | name | $@ based on library input is later used in $@. | lib/lib.js:75:10:75:29 | "cat '" + name + "'" | String concatenation | lib/lib.js:75:2:75:30 | cp.exec ...  + "'") | shell command |
| lib/lib.js:77:10:77:37 | "cat '/ ... e + "'" | lib/lib.js:64:41:64:44 | name | lib/lib.js:77:28:77:31 | name | $@ based on library input is later used in $@. | lib/lib.js:77:10:77:37 | "cat '/ ... e + "'" | String concatenation | lib/lib.js:77:2:77:38 | cp.exec ...  + "'") | shell command |
| lib/lib.js:83:10:83:25 | "rm -rf " + name | lib/lib.js:82:35:82:38 | name | lib/lib.js:83:22:83:25 | name | $@ based on library input is later used in $@. | lib/lib.js:83:10:83:25 | "rm -rf " + name | String concatenation | lib/lib.js:83:2:83:26 | cp.exec ... + name) | shell command |
| lib/lib.js:86:13:86:16 | name | lib/lib.js:82:35:82:38 | name | lib/lib.js:86:13:86:16 | name | $@ based on library input is later used in $@. | lib/lib.js:86:13:86:16 | name | Array element | lib/lib.js:87:2:87:25 | cp.exec ... n(" ")) | shell command |
| lib/lib.js:89:21:89:24 | name | lib/lib.js:82:35:82:38 | name | lib/lib.js:89:21:89:24 | name | $@ based on library input is later used in $@. | lib/lib.js:89:21:89:24 | name | Array element | lib/lib.js:89:2:89:36 | cp.exec ... n(" ")) | shell command |
| lib/lib.js:91:21:91:38 | "\\"" + name + "\\"" | lib/lib.js:82:35:82:38 | name | lib/lib.js:91:21:91:38 | "\\"" + name + "\\"" | $@ based on library input is later used in $@. | lib/lib.js:91:21:91:38 | "\\"" + name + "\\"" | Array element | lib/lib.js:91:2:91:50 | cp.exec ... n(" ")) | shell command |
| lib/lib.js:98:35:98:38 | name | lib/lib.js:97:35:97:38 | name | lib/lib.js:98:35:98:38 | name | $@ based on library input is later used in $@. | lib/lib.js:98:35:98:38 | name | Formatted string | lib/lib.js:98:2:98:40 | cp.exec ...  name)) | shell command |
| lib/lib.js:100:37:100:40 | name | lib/lib.js:97:35:97:38 | name | lib/lib.js:100:37:100:40 | name | $@ based on library input is later used in $@. | lib/lib.js:100:37:100:40 | name | Formatted string | lib/lib.js:100:2:100:42 | cp.exec ...  name)) | shell command |
| lib/lib.js:102:46:102:49 | name | lib/lib.js:97:35:97:38 | name | lib/lib.js:102:46:102:49 | name | $@ based on library input is later used in $@. | lib/lib.js:102:46:102:49 | name | Formatted string | lib/lib.js:102:2:102:51 | cp.exec ...  name)) | shell command |
| lib/lib.js:108:41:108:44 | name | lib/lib.js:97:35:97:38 | name | lib/lib.js:108:41:108:44 | name | $@ based on library input is later used in $@. | lib/lib.js:108:41:108:44 | name | Formatted string | lib/lib.js:108:2:108:46 | cp.exec ...  name)) | shell command |
| lib/lib.js:112:10:112:25 | "rm -rf " + name | lib/lib.js:111:34:111:37 | name | lib/lib.js:112:22:112:25 | name | $@ based on library input is later used in $@. | lib/lib.js:112:10:112:25 | "rm -rf " + name | String concatenation | lib/lib.js:112:2:112:26 | cp.exec ... + name) | shell command |
| lib/lib.js:121:10:121:25 | "rm -rf " + name | lib/lib.js:120:33:120:36 | name | lib/lib.js:121:22:121:25 | name | $@ based on library input is later used in $@. | lib/lib.js:121:10:121:25 | "rm -rf " + name | String concatenation | lib/lib.js:121:2:121:26 | cp.exec ... + name) | shell command |
| lib/lib.js:131:11:131:26 | "rm -rf " + name | lib/lib.js:130:6:130:9 | name | lib/lib.js:131:23:131:26 | name | $@ based on library input is later used in $@. | lib/lib.js:131:11:131:26 | "rm -rf " + name | String concatenation | lib/lib.js:131:3:131:27 | cp.exec ... + name) | shell command |
| lib/lib.js:149:12:149:27 | "rm -rf " + name | lib/lib.js:148:37:148:40 | name | lib/lib.js:149:24:149:27 | name | $@ based on library input is later used in $@. | lib/lib.js:149:12:149:27 | "rm -rf " + name | String concatenation | lib/lib.js:152:2:152:23 | cp.spaw ... gs, cb) | shell command |
| lib/lib.js:161:13:161:28 | "rm -rf " + name | lib/lib.js:155:38:155:41 | name | lib/lib.js:161:25:161:28 | name | $@ based on library input is later used in $@. | lib/lib.js:161:13:161:28 | "rm -rf " + name | String concatenation | lib/lib.js:163:2:167:2 | cp.spaw ... t' }\\n\\t) | shell command |
| lib/lib.js:173:10:173:23 | "fo \| " + name | lib/lib.js:170:41:170:44 | name | lib/lib.js:173:20:173:23 | name | $@ based on library input is later used in $@. | lib/lib.js:173:10:173:23 | "fo \| " + name | String concatenation | lib/lib.js:173:2:173:24 | cp.exec ... + name) | shell command |
| lib/lib.js:182:10:182:27 | "rm -rf " + broken | lib/lib.js:177:38:177:41 | name | lib/lib.js:182:22:182:27 | broken | $@ based on library input is later used in $@. | lib/lib.js:182:10:182:27 | "rm -rf " + broken | String concatenation | lib/lib.js:182:2:182:28 | cp.exec ... broken) | shell command |
| lib/lib.js:187:10:187:25 | "rm -rf " + name | lib/lib.js:186:34:186:37 | name | lib/lib.js:187:22:187:25 | name | $@ based on library input is later used in $@. | lib/lib.js:187:10:187:25 | "rm -rf " + name | String concatenation | lib/lib.js:187:2:187:26 | cp.exec ... + name) | shell command |
| lib/lib.js:190:11:190:26 | "rm -rf " + name | lib/lib.js:186:34:186:37 | name | lib/lib.js:190:23:190:26 | name | $@ based on library input is later used in $@. | lib/lib.js:190:11:190:26 | "rm -rf " + name | String concatenation | lib/lib.js:190:3:190:27 | cp.exec ... + name) | shell command |
| lib/lib.js:197:10:197:25 | "rm -rf " + name | lib/lib.js:196:45:196:48 | name | lib/lib.js:197:22:197:25 | name | $@ based on library input is later used in $@. | lib/lib.js:197:10:197:25 | "rm -rf " + name | String concatenation | lib/lib.js:197:2:197:26 | cp.exec ... + name) | shell command |
| lib/lib.js:200:11:200:26 | "rm -rf " + name | lib/lib.js:196:45:196:48 | name | lib/lib.js:200:23:200:26 | name | $@ based on library input is later used in $@. | lib/lib.js:200:11:200:26 | "rm -rf " + name | String concatenation | lib/lib.js:200:3:200:27 | cp.exec ... + name) | shell command |
| lib/lib.js:207:10:207:25 | "rm -rf " + name | lib/lib.js:206:45:206:48 | name | lib/lib.js:207:22:207:25 | name | $@ based on library input is later used in $@. | lib/lib.js:207:10:207:25 | "rm -rf " + name | String concatenation | lib/lib.js:207:2:207:26 | cp.exec ... + name) | shell command |
| lib/lib.js:212:11:212:26 | "rm -rf " + name | lib/lib.js:206:45:206:48 | name | lib/lib.js:212:23:212:26 | name | $@ based on library input is later used in $@. | lib/lib.js:212:11:212:26 | "rm -rf " + name | String concatenation | lib/lib.js:212:3:212:27 | cp.exec ... + name) | shell command |
| lib/lib.js:217:10:217:25 | "rm -rf " + name | lib/lib.js:216:39:216:42 | name | lib/lib.js:217:22:217:25 | name | $@ based on library input is later used in $@. | lib/lib.js:217:10:217:25 | "rm -rf " + name | String concatenation | lib/lib.js:217:2:217:26 | cp.exec ... + name) | shell command |
| lib/lib.js:220:11:220:26 | "rm -rf " + name | lib/lib.js:216:39:216:42 | name | lib/lib.js:220:23:220:26 | name | $@ based on library input is later used in $@. | lib/lib.js:220:11:220:26 | "rm -rf " + name | String concatenation | lib/lib.js:220:3:220:27 | cp.exec ... + name) | shell command |
| lib/lib.js:224:10:224:25 | "rm -rf " + name | lib/lib.js:216:39:216:42 | name | lib/lib.js:224:22:224:25 | name | $@ based on library input is later used in $@. | lib/lib.js:224:10:224:25 | "rm -rf " + name | String concatenation | lib/lib.js:224:2:224:26 | cp.exec ... + name) | shell command |
| lib/lib.js:228:10:228:25 | "rm -rf " + name | lib/lib.js:227:39:227:42 | name | lib/lib.js:228:22:228:25 | name | $@ based on library input is later used in $@. | lib/lib.js:228:10:228:25 | "rm -rf " + name | String concatenation | lib/lib.js:228:2:228:26 | cp.exec ... + name) | shell command |
| lib/lib.js:236:10:236:25 | "rm -rf " + name | lib/lib.js:227:39:227:42 | name | lib/lib.js:236:22:236:25 | name | $@ based on library input is later used in $@. | lib/lib.js:236:10:236:25 | "rm -rf " + name | String concatenation | lib/lib.js:236:2:236:26 | cp.exec ... + name) | shell command |
| lib/lib.js:249:10:249:25 | "rm -rf " + name | lib/lib.js:248:42:248:45 | name | lib/lib.js:249:22:249:25 | name | $@ based on library input is later used in $@. | lib/lib.js:249:10:249:25 | "rm -rf " + name | String concatenation | lib/lib.js:249:2:249:26 | cp.exec ... + name) | shell command |
| lib/lib.js:258:10:258:25 | "rm -rf " + name | lib/lib.js:257:35:257:38 | name | lib/lib.js:258:22:258:25 | name | $@ based on library input is later used in $@. | lib/lib.js:258:10:258:25 | "rm -rf " + name | String concatenation | lib/lib.js:258:2:258:26 | cp.exec ... + name) | shell command |
| lib/lib.js:261:11:261:33 | "rm -rf ...  + name | lib/lib.js:257:35:257:38 | name | lib/lib.js:261:30:261:33 | name | $@ based on library input is later used in $@. | lib/lib.js:261:11:261:33 | "rm -rf ...  + name | String concatenation | lib/lib.js:261:3:261:34 | cp.exec ... + name) | shell command |
| lib/lib.js:268:10:268:32 | "rm -rf ... version | lib/lib.js:267:46:267:48 | obj | lib/lib.js:268:22:268:32 | obj.version | $@ based on library input is later used in $@. | lib/lib.js:268:10:268:32 | "rm -rf ... version | String concatenation | lib/lib.js:268:2:268:33 | cp.exec ... ersion) | shell command |
| lib/lib.js:277:11:277:30 | "rm -rf " + opts.bla | lib/lib.js:276:8:276:11 | opts | lib/lib.js:277:23:277:30 | opts.bla | $@ based on library input is later used in $@. | lib/lib.js:277:11:277:30 | "rm -rf " + opts.bla | String concatenation | lib/lib.js:277:3:277:31 | cp.exec ... ts.bla) | shell command |
| lib/lib.js:308:11:308:26 | "rm -rf " + name | lib/lib.js:307:39:307:42 | name | lib/lib.js:308:23:308:26 | name | $@ based on library input is later used in $@. | lib/lib.js:308:11:308:26 | "rm -rf " + name | String concatenation | lib/lib.js:308:3:308:27 | cp.exec ... + name) | shell command |
| lib/lib.js:315:10:315:25 | "rm -rf " + name | lib/lib.js:314:40:314:43 | name | lib/lib.js:315:22:315:25 | name | $@ based on library input is later used in $@. | lib/lib.js:315:10:315:25 | "rm -rf " + name | String concatenation | lib/lib.js:315:2:315:26 | cp.exec ... + name) | shell command |
| lib/lib.js:320:11:320:26 | "rm -rf " + name | lib/lib.js:314:40:314:43 | name | lib/lib.js:320:23:320:26 | name | $@ based on library input is later used in $@. | lib/lib.js:320:11:320:26 | "rm -rf " + name | String concatenation | lib/lib.js:320:3:320:27 | cp.exec ... + name) | shell command |
| lib/lib.js:325:12:325:51 | "MyWind ... " + arg | lib/lib.js:324:40:324:42 | arg | lib/lib.js:325:49:325:51 | arg | $@ based on library input is later used in $@. | lib/lib.js:325:12:325:51 | "MyWind ... " + arg | String concatenation | lib/lib.js:326:2:326:13 | cp.exec(cmd) | shell command |
| lib/lib.js:340:10:340:26 | "rm -rf " + id(n) | lib/lib.js:339:39:339:39 | n | lib/lib.js:340:22:340:26 | id(n) | $@ based on library input is later used in $@. | lib/lib.js:340:10:340:26 | "rm -rf " + id(n) | String concatenation | lib/lib.js:340:2:340:27 | cp.exec ...  id(n)) | shell command |
| lib/lib.js:351:10:351:27 | "rm -rf " + unsafe | lib/lib.js:349:29:349:34 | unsafe | lib/lib.js:351:22:351:27 | unsafe | $@ based on library input is later used in $@. | lib/lib.js:351:10:351:27 | "rm -rf " + unsafe | String concatenation | lib/lib.js:351:2:351:28 | cp.exec ... unsafe) | shell command |
| lib/lib.js:366:17:366:56 | "learn  ... + model | lib/lib.js:360:20:360:23 | opts | lib/lib.js:366:28:366:42 | this.learn_args | $@ based on library input is later used in $@. | lib/lib.js:366:17:366:56 | "learn  ... + model | String concatenation | lib/lib.js:367:3:367:18 | cp.exec(command) | shell command |
| lib/lib.js:406:10:406:25 | "rm -rf " + name | lib/lib.js:405:39:405:42 | name | lib/lib.js:406:22:406:25 | name | $@ based on library input is later used in $@. | lib/lib.js:406:10:406:25 | "rm -rf " + name | String concatenation | lib/lib.js:406:2:406:26 | cp.exec ... + name) | shell command |
| lib/lib.js:414:12:414:27 | "rm -rf " + name | lib/lib.js:413:39:413:42 | name | lib/lib.js:414:24:414:27 | name | $@ based on library input is later used in $@. | lib/lib.js:414:12:414:27 | "rm -rf " + name | String concatenation | lib/lib.js:414:2:414:28 | asyncEx ... + name) | shell command |
| lib/lib.js:419:13:419:28 | "rm -rf " + name | lib/lib.js:418:20:418:23 | name | lib/lib.js:419:25:419:28 | name | $@ based on library input is later used in $@. | lib/lib.js:419:13:419:28 | "rm -rf " + name | String concatenation | lib/lib.js:419:3:419:29 | asyncEx ... + name) | shell command |
>>>>>>> 801eb538
<|MERGE_RESOLUTION|>--- conflicted
+++ resolved
@@ -205,7 +205,14 @@
 | lib/lib.js:405:39:405:42 | name |
 | lib/lib.js:406:22:406:25 | name |
 | lib/lib.js:406:22:406:25 | name |
-<<<<<<< HEAD
+| lib/lib.js:413:39:413:42 | name |
+| lib/lib.js:413:39:413:42 | name |
+| lib/lib.js:414:24:414:27 | name |
+| lib/lib.js:414:24:414:27 | name |
+| lib/lib.js:418:20:418:23 | name |
+| lib/lib.js:418:20:418:23 | name |
+| lib/lib.js:419:25:419:28 | name |
+| lib/lib.js:419:25:419:28 | name |
 | lib/subLib/index.js:3:28:3:31 | name |
 | lib/subLib/index.js:3:28:3:31 | name |
 | lib/subLib/index.js:4:22:4:25 | name |
@@ -214,16 +221,6 @@
 | lib/subLib/index.js:7:32:7:35 | name |
 | lib/subLib/index.js:8:22:8:25 | name |
 | lib/subLib/index.js:8:22:8:25 | name |
-=======
-| lib/lib.js:413:39:413:42 | name |
-| lib/lib.js:413:39:413:42 | name |
-| lib/lib.js:414:24:414:27 | name |
-| lib/lib.js:414:24:414:27 | name |
-| lib/lib.js:418:20:418:23 | name |
-| lib/lib.js:418:20:418:23 | name |
-| lib/lib.js:419:25:419:28 | name |
-| lib/lib.js:419:25:419:28 | name |
->>>>>>> 801eb538
 edges
 | lib/lib2.js:3:28:3:31 | name | lib/lib2.js:4:22:4:25 | name |
 | lib/lib2.js:3:28:3:31 | name | lib/lib2.js:4:22:4:25 | name |
@@ -463,7 +460,14 @@
 | lib/lib.js:405:39:405:42 | name | lib/lib.js:406:22:406:25 | name |
 | lib/lib.js:405:39:405:42 | name | lib/lib.js:406:22:406:25 | name |
 | lib/lib.js:405:39:405:42 | name | lib/lib.js:406:22:406:25 | name |
-<<<<<<< HEAD
+| lib/lib.js:413:39:413:42 | name | lib/lib.js:414:24:414:27 | name |
+| lib/lib.js:413:39:413:42 | name | lib/lib.js:414:24:414:27 | name |
+| lib/lib.js:413:39:413:42 | name | lib/lib.js:414:24:414:27 | name |
+| lib/lib.js:413:39:413:42 | name | lib/lib.js:414:24:414:27 | name |
+| lib/lib.js:418:20:418:23 | name | lib/lib.js:419:25:419:28 | name |
+| lib/lib.js:418:20:418:23 | name | lib/lib.js:419:25:419:28 | name |
+| lib/lib.js:418:20:418:23 | name | lib/lib.js:419:25:419:28 | name |
+| lib/lib.js:418:20:418:23 | name | lib/lib.js:419:25:419:28 | name |
 | lib/subLib/index.js:3:28:3:31 | name | lib/subLib/index.js:4:22:4:25 | name |
 | lib/subLib/index.js:3:28:3:31 | name | lib/subLib/index.js:4:22:4:25 | name |
 | lib/subLib/index.js:3:28:3:31 | name | lib/subLib/index.js:4:22:4:25 | name |
@@ -530,75 +534,7 @@
 | lib/lib.js:351:10:351:27 | "rm -rf " + unsafe | lib/lib.js:349:29:349:34 | unsafe | lib/lib.js:351:22:351:27 | unsafe | $@ based on $@ is later used in $@. | lib/lib.js:351:10:351:27 | "rm -rf " + unsafe | String concatenation | lib/lib.js:349:29:349:34 | unsafe | library input | lib/lib.js:351:2:351:28 | cp.exec ... unsafe) | shell command |
 | lib/lib.js:366:17:366:56 | "learn  ... + model | lib/lib.js:360:20:360:23 | opts | lib/lib.js:366:28:366:42 | this.learn_args | $@ based on $@ is later used in $@. | lib/lib.js:366:17:366:56 | "learn  ... + model | String concatenation | lib/lib.js:360:20:360:23 | opts | library input | lib/lib.js:367:3:367:18 | cp.exec(command) | shell command |
 | lib/lib.js:406:10:406:25 | "rm -rf " + name | lib/lib.js:405:39:405:42 | name | lib/lib.js:406:22:406:25 | name | $@ based on $@ is later used in $@. | lib/lib.js:406:10:406:25 | "rm -rf " + name | String concatenation | lib/lib.js:405:39:405:42 | name | library input | lib/lib.js:406:2:406:26 | cp.exec ... + name) | shell command |
+| lib/lib.js:414:12:414:27 | "rm -rf " + name | lib/lib.js:413:39:413:42 | name | lib/lib.js:414:24:414:27 | name | $@ based on $@ is later used in $@. | lib/lib.js:414:12:414:27 | "rm -rf " + name | String concatenation | lib/lib.js:413:39:413:42 | name | library input | lib/lib.js:414:2:414:28 | asyncEx ... + name) | shell command |
+| lib/lib.js:419:13:419:28 | "rm -rf " + name | lib/lib.js:418:20:418:23 | name | lib/lib.js:419:25:419:28 | name | $@ based on $@ is later used in $@. | lib/lib.js:419:13:419:28 | "rm -rf " + name | String concatenation | lib/lib.js:418:20:418:23 | name | library input | lib/lib.js:419:3:419:29 | asyncEx ... + name) | shell command |
 | lib/subLib/index.js:4:10:4:25 | "rm -rf " + name | lib/subLib/index.js:3:28:3:31 | name | lib/subLib/index.js:4:22:4:25 | name | $@ based on $@ is later used in $@. | lib/subLib/index.js:4:10:4:25 | "rm -rf " + name | String concatenation | lib/subLib/index.js:3:28:3:31 | name | library input | lib/subLib/index.js:4:2:4:26 | cp.exec ... + name) | shell command |
-| lib/subLib/index.js:8:10:8:25 | "rm -rf " + name | lib/subLib/index.js:7:32:7:35 | name | lib/subLib/index.js:8:22:8:25 | name | $@ based on $@ is later used in $@. | lib/subLib/index.js:8:10:8:25 | "rm -rf " + name | String concatenation | lib/subLib/index.js:7:32:7:35 | name | library input | lib/subLib/index.js:8:2:8:26 | cp.exec ... + name) | shell command |
-=======
-| lib/lib.js:413:39:413:42 | name | lib/lib.js:414:24:414:27 | name |
-| lib/lib.js:413:39:413:42 | name | lib/lib.js:414:24:414:27 | name |
-| lib/lib.js:413:39:413:42 | name | lib/lib.js:414:24:414:27 | name |
-| lib/lib.js:413:39:413:42 | name | lib/lib.js:414:24:414:27 | name |
-| lib/lib.js:418:20:418:23 | name | lib/lib.js:419:25:419:28 | name |
-| lib/lib.js:418:20:418:23 | name | lib/lib.js:419:25:419:28 | name |
-| lib/lib.js:418:20:418:23 | name | lib/lib.js:419:25:419:28 | name |
-| lib/lib.js:418:20:418:23 | name | lib/lib.js:419:25:419:28 | name |
-#select
-| lib/lib2.js:4:10:4:25 | "rm -rf " + name | lib/lib2.js:3:28:3:31 | name | lib/lib2.js:4:22:4:25 | name | $@ based on library input is later used in $@. | lib/lib2.js:4:10:4:25 | "rm -rf " + name | String concatenation | lib/lib2.js:4:2:4:26 | cp.exec ... + name) | shell command |
-| lib/lib2.js:8:10:8:25 | "rm -rf " + name | lib/lib2.js:7:32:7:35 | name | lib/lib2.js:8:22:8:25 | name | $@ based on library input is later used in $@. | lib/lib2.js:8:10:8:25 | "rm -rf " + name | String concatenation | lib/lib2.js:8:2:8:26 | cp.exec ... + name) | shell command |
-| lib/lib.js:4:10:4:25 | "rm -rf " + name | lib/lib.js:3:28:3:31 | name | lib/lib.js:4:22:4:25 | name | $@ based on library input is later used in $@. | lib/lib.js:4:10:4:25 | "rm -rf " + name | String concatenation | lib/lib.js:4:2:4:26 | cp.exec ... + name) | shell command |
-| lib/lib.js:11:10:11:25 | "rm -rf " + name | lib/lib.js:10:32:10:35 | name | lib/lib.js:11:22:11:25 | name | $@ based on library input is later used in $@. | lib/lib.js:11:10:11:25 | "rm -rf " + name | String concatenation | lib/lib.js:11:2:11:26 | cp.exec ... + name) | shell command |
-| lib/lib.js:15:10:15:25 | "rm -rf " + name | lib/lib.js:14:36:14:39 | name | lib/lib.js:15:22:15:25 | name | $@ based on library input is later used in $@. | lib/lib.js:15:10:15:25 | "rm -rf " + name | String concatenation | lib/lib.js:15:2:15:26 | cp.exec ... + name) | shell command |
-| lib/lib.js:20:10:20:25 | "rm -rf " + name | lib/lib.js:19:34:19:37 | name | lib/lib.js:20:22:20:25 | name | $@ based on library input is later used in $@. | lib/lib.js:20:10:20:25 | "rm -rf " + name | String concatenation | lib/lib.js:20:2:20:26 | cp.exec ... + name) | shell command |
-| lib/lib.js:27:10:27:25 | "rm -rf " + name | lib/lib.js:26:35:26:38 | name | lib/lib.js:27:22:27:25 | name | $@ based on library input is later used in $@. | lib/lib.js:27:10:27:25 | "rm -rf " + name | String concatenation | lib/lib.js:27:2:27:26 | cp.exec ... + name) | shell command |
-| lib/lib.js:35:11:35:26 | "rm -rf " + name | lib/lib.js:34:14:34:17 | name | lib/lib.js:35:23:35:26 | name | $@ based on library input is later used in $@. | lib/lib.js:35:11:35:26 | "rm -rf " + name | String concatenation | lib/lib.js:35:3:35:27 | cp.exec ... + name) | shell command |
-| lib/lib.js:38:11:38:26 | "rm -rf " + name | lib/lib.js:37:13:37:16 | name | lib/lib.js:38:23:38:26 | name | $@ based on library input is later used in $@. | lib/lib.js:38:11:38:26 | "rm -rf " + name | String concatenation | lib/lib.js:38:3:38:27 | cp.exec ... + name) | shell command |
-| lib/lib.js:41:11:41:26 | "rm -rf " + name | lib/lib.js:40:6:40:9 | name | lib/lib.js:41:23:41:26 | name | $@ based on library input is later used in $@. | lib/lib.js:41:11:41:26 | "rm -rf " + name | String concatenation | lib/lib.js:41:3:41:27 | cp.exec ... + name) | shell command |
-| lib/lib.js:50:35:50:50 | "rm -rf " + name | lib/lib.js:49:31:49:34 | name | lib/lib.js:50:47:50:50 | name | $@ based on library input is later used in $@. | lib/lib.js:50:35:50:50 | "rm -rf " + name | String concatenation | lib/lib.js:50:2:50:51 | require ... + name) | shell command |
-| lib/lib.js:54:13:54:28 | "rm -rf " + name | lib/lib.js:53:33:53:36 | name | lib/lib.js:54:25:54:28 | name | $@ based on library input is later used in $@. | lib/lib.js:54:13:54:28 | "rm -rf " + name | String concatenation | lib/lib.js:55:2:55:14 | cp.exec(cmd1) | shell command |
-| lib/lib.js:57:13:57:28 | "rm -rf " + name | lib/lib.js:53:33:53:36 | name | lib/lib.js:57:25:57:28 | name | $@ based on library input is later used in $@. | lib/lib.js:57:13:57:28 | "rm -rf " + name | String concatenation | lib/lib.js:59:3:59:14 | cp.exec(cmd) | shell command |
-| lib/lib.js:65:10:65:25 | "rm -rf " + name | lib/lib.js:64:41:64:44 | name | lib/lib.js:65:22:65:25 | name | $@ based on library input is later used in $@. | lib/lib.js:65:10:65:25 | "rm -rf " + name | String concatenation | lib/lib.js:65:2:65:26 | cp.exec ... + name) | shell command |
-| lib/lib.js:71:10:71:31 | "cat /f ...  + name | lib/lib.js:64:41:64:44 | name | lib/lib.js:71:28:71:31 | name | $@ based on library input is later used in $@. | lib/lib.js:71:10:71:31 | "cat /f ...  + name | String concatenation | lib/lib.js:71:2:71:32 | cp.exec ... + name) | shell command |
-| lib/lib.js:73:10:73:31 | "cat \\" ...  + "\\"" | lib/lib.js:64:41:64:44 | name | lib/lib.js:73:21:73:24 | name | $@ based on library input is later used in $@. | lib/lib.js:73:10:73:31 | "cat \\" ...  + "\\"" | String concatenation | lib/lib.js:73:2:73:32 | cp.exec ... + "\\"") | shell command |
-| lib/lib.js:75:10:75:29 | "cat '" + name + "'" | lib/lib.js:64:41:64:44 | name | lib/lib.js:75:20:75:23 | name | $@ based on library input is later used in $@. | lib/lib.js:75:10:75:29 | "cat '" + name + "'" | String concatenation | lib/lib.js:75:2:75:30 | cp.exec ...  + "'") | shell command |
-| lib/lib.js:77:10:77:37 | "cat '/ ... e + "'" | lib/lib.js:64:41:64:44 | name | lib/lib.js:77:28:77:31 | name | $@ based on library input is later used in $@. | lib/lib.js:77:10:77:37 | "cat '/ ... e + "'" | String concatenation | lib/lib.js:77:2:77:38 | cp.exec ...  + "'") | shell command |
-| lib/lib.js:83:10:83:25 | "rm -rf " + name | lib/lib.js:82:35:82:38 | name | lib/lib.js:83:22:83:25 | name | $@ based on library input is later used in $@. | lib/lib.js:83:10:83:25 | "rm -rf " + name | String concatenation | lib/lib.js:83:2:83:26 | cp.exec ... + name) | shell command |
-| lib/lib.js:86:13:86:16 | name | lib/lib.js:82:35:82:38 | name | lib/lib.js:86:13:86:16 | name | $@ based on library input is later used in $@. | lib/lib.js:86:13:86:16 | name | Array element | lib/lib.js:87:2:87:25 | cp.exec ... n(" ")) | shell command |
-| lib/lib.js:89:21:89:24 | name | lib/lib.js:82:35:82:38 | name | lib/lib.js:89:21:89:24 | name | $@ based on library input is later used in $@. | lib/lib.js:89:21:89:24 | name | Array element | lib/lib.js:89:2:89:36 | cp.exec ... n(" ")) | shell command |
-| lib/lib.js:91:21:91:38 | "\\"" + name + "\\"" | lib/lib.js:82:35:82:38 | name | lib/lib.js:91:21:91:38 | "\\"" + name + "\\"" | $@ based on library input is later used in $@. | lib/lib.js:91:21:91:38 | "\\"" + name + "\\"" | Array element | lib/lib.js:91:2:91:50 | cp.exec ... n(" ")) | shell command |
-| lib/lib.js:98:35:98:38 | name | lib/lib.js:97:35:97:38 | name | lib/lib.js:98:35:98:38 | name | $@ based on library input is later used in $@. | lib/lib.js:98:35:98:38 | name | Formatted string | lib/lib.js:98:2:98:40 | cp.exec ...  name)) | shell command |
-| lib/lib.js:100:37:100:40 | name | lib/lib.js:97:35:97:38 | name | lib/lib.js:100:37:100:40 | name | $@ based on library input is later used in $@. | lib/lib.js:100:37:100:40 | name | Formatted string | lib/lib.js:100:2:100:42 | cp.exec ...  name)) | shell command |
-| lib/lib.js:102:46:102:49 | name | lib/lib.js:97:35:97:38 | name | lib/lib.js:102:46:102:49 | name | $@ based on library input is later used in $@. | lib/lib.js:102:46:102:49 | name | Formatted string | lib/lib.js:102:2:102:51 | cp.exec ...  name)) | shell command |
-| lib/lib.js:108:41:108:44 | name | lib/lib.js:97:35:97:38 | name | lib/lib.js:108:41:108:44 | name | $@ based on library input is later used in $@. | lib/lib.js:108:41:108:44 | name | Formatted string | lib/lib.js:108:2:108:46 | cp.exec ...  name)) | shell command |
-| lib/lib.js:112:10:112:25 | "rm -rf " + name | lib/lib.js:111:34:111:37 | name | lib/lib.js:112:22:112:25 | name | $@ based on library input is later used in $@. | lib/lib.js:112:10:112:25 | "rm -rf " + name | String concatenation | lib/lib.js:112:2:112:26 | cp.exec ... + name) | shell command |
-| lib/lib.js:121:10:121:25 | "rm -rf " + name | lib/lib.js:120:33:120:36 | name | lib/lib.js:121:22:121:25 | name | $@ based on library input is later used in $@. | lib/lib.js:121:10:121:25 | "rm -rf " + name | String concatenation | lib/lib.js:121:2:121:26 | cp.exec ... + name) | shell command |
-| lib/lib.js:131:11:131:26 | "rm -rf " + name | lib/lib.js:130:6:130:9 | name | lib/lib.js:131:23:131:26 | name | $@ based on library input is later used in $@. | lib/lib.js:131:11:131:26 | "rm -rf " + name | String concatenation | lib/lib.js:131:3:131:27 | cp.exec ... + name) | shell command |
-| lib/lib.js:149:12:149:27 | "rm -rf " + name | lib/lib.js:148:37:148:40 | name | lib/lib.js:149:24:149:27 | name | $@ based on library input is later used in $@. | lib/lib.js:149:12:149:27 | "rm -rf " + name | String concatenation | lib/lib.js:152:2:152:23 | cp.spaw ... gs, cb) | shell command |
-| lib/lib.js:161:13:161:28 | "rm -rf " + name | lib/lib.js:155:38:155:41 | name | lib/lib.js:161:25:161:28 | name | $@ based on library input is later used in $@. | lib/lib.js:161:13:161:28 | "rm -rf " + name | String concatenation | lib/lib.js:163:2:167:2 | cp.spaw ... t' }\\n\\t) | shell command |
-| lib/lib.js:173:10:173:23 | "fo \| " + name | lib/lib.js:170:41:170:44 | name | lib/lib.js:173:20:173:23 | name | $@ based on library input is later used in $@. | lib/lib.js:173:10:173:23 | "fo \| " + name | String concatenation | lib/lib.js:173:2:173:24 | cp.exec ... + name) | shell command |
-| lib/lib.js:182:10:182:27 | "rm -rf " + broken | lib/lib.js:177:38:177:41 | name | lib/lib.js:182:22:182:27 | broken | $@ based on library input is later used in $@. | lib/lib.js:182:10:182:27 | "rm -rf " + broken | String concatenation | lib/lib.js:182:2:182:28 | cp.exec ... broken) | shell command |
-| lib/lib.js:187:10:187:25 | "rm -rf " + name | lib/lib.js:186:34:186:37 | name | lib/lib.js:187:22:187:25 | name | $@ based on library input is later used in $@. | lib/lib.js:187:10:187:25 | "rm -rf " + name | String concatenation | lib/lib.js:187:2:187:26 | cp.exec ... + name) | shell command |
-| lib/lib.js:190:11:190:26 | "rm -rf " + name | lib/lib.js:186:34:186:37 | name | lib/lib.js:190:23:190:26 | name | $@ based on library input is later used in $@. | lib/lib.js:190:11:190:26 | "rm -rf " + name | String concatenation | lib/lib.js:190:3:190:27 | cp.exec ... + name) | shell command |
-| lib/lib.js:197:10:197:25 | "rm -rf " + name | lib/lib.js:196:45:196:48 | name | lib/lib.js:197:22:197:25 | name | $@ based on library input is later used in $@. | lib/lib.js:197:10:197:25 | "rm -rf " + name | String concatenation | lib/lib.js:197:2:197:26 | cp.exec ... + name) | shell command |
-| lib/lib.js:200:11:200:26 | "rm -rf " + name | lib/lib.js:196:45:196:48 | name | lib/lib.js:200:23:200:26 | name | $@ based on library input is later used in $@. | lib/lib.js:200:11:200:26 | "rm -rf " + name | String concatenation | lib/lib.js:200:3:200:27 | cp.exec ... + name) | shell command |
-| lib/lib.js:207:10:207:25 | "rm -rf " + name | lib/lib.js:206:45:206:48 | name | lib/lib.js:207:22:207:25 | name | $@ based on library input is later used in $@. | lib/lib.js:207:10:207:25 | "rm -rf " + name | String concatenation | lib/lib.js:207:2:207:26 | cp.exec ... + name) | shell command |
-| lib/lib.js:212:11:212:26 | "rm -rf " + name | lib/lib.js:206:45:206:48 | name | lib/lib.js:212:23:212:26 | name | $@ based on library input is later used in $@. | lib/lib.js:212:11:212:26 | "rm -rf " + name | String concatenation | lib/lib.js:212:3:212:27 | cp.exec ... + name) | shell command |
-| lib/lib.js:217:10:217:25 | "rm -rf " + name | lib/lib.js:216:39:216:42 | name | lib/lib.js:217:22:217:25 | name | $@ based on library input is later used in $@. | lib/lib.js:217:10:217:25 | "rm -rf " + name | String concatenation | lib/lib.js:217:2:217:26 | cp.exec ... + name) | shell command |
-| lib/lib.js:220:11:220:26 | "rm -rf " + name | lib/lib.js:216:39:216:42 | name | lib/lib.js:220:23:220:26 | name | $@ based on library input is later used in $@. | lib/lib.js:220:11:220:26 | "rm -rf " + name | String concatenation | lib/lib.js:220:3:220:27 | cp.exec ... + name) | shell command |
-| lib/lib.js:224:10:224:25 | "rm -rf " + name | lib/lib.js:216:39:216:42 | name | lib/lib.js:224:22:224:25 | name | $@ based on library input is later used in $@. | lib/lib.js:224:10:224:25 | "rm -rf " + name | String concatenation | lib/lib.js:224:2:224:26 | cp.exec ... + name) | shell command |
-| lib/lib.js:228:10:228:25 | "rm -rf " + name | lib/lib.js:227:39:227:42 | name | lib/lib.js:228:22:228:25 | name | $@ based on library input is later used in $@. | lib/lib.js:228:10:228:25 | "rm -rf " + name | String concatenation | lib/lib.js:228:2:228:26 | cp.exec ... + name) | shell command |
-| lib/lib.js:236:10:236:25 | "rm -rf " + name | lib/lib.js:227:39:227:42 | name | lib/lib.js:236:22:236:25 | name | $@ based on library input is later used in $@. | lib/lib.js:236:10:236:25 | "rm -rf " + name | String concatenation | lib/lib.js:236:2:236:26 | cp.exec ... + name) | shell command |
-| lib/lib.js:249:10:249:25 | "rm -rf " + name | lib/lib.js:248:42:248:45 | name | lib/lib.js:249:22:249:25 | name | $@ based on library input is later used in $@. | lib/lib.js:249:10:249:25 | "rm -rf " + name | String concatenation | lib/lib.js:249:2:249:26 | cp.exec ... + name) | shell command |
-| lib/lib.js:258:10:258:25 | "rm -rf " + name | lib/lib.js:257:35:257:38 | name | lib/lib.js:258:22:258:25 | name | $@ based on library input is later used in $@. | lib/lib.js:258:10:258:25 | "rm -rf " + name | String concatenation | lib/lib.js:258:2:258:26 | cp.exec ... + name) | shell command |
-| lib/lib.js:261:11:261:33 | "rm -rf ...  + name | lib/lib.js:257:35:257:38 | name | lib/lib.js:261:30:261:33 | name | $@ based on library input is later used in $@. | lib/lib.js:261:11:261:33 | "rm -rf ...  + name | String concatenation | lib/lib.js:261:3:261:34 | cp.exec ... + name) | shell command |
-| lib/lib.js:268:10:268:32 | "rm -rf ... version | lib/lib.js:267:46:267:48 | obj | lib/lib.js:268:22:268:32 | obj.version | $@ based on library input is later used in $@. | lib/lib.js:268:10:268:32 | "rm -rf ... version | String concatenation | lib/lib.js:268:2:268:33 | cp.exec ... ersion) | shell command |
-| lib/lib.js:277:11:277:30 | "rm -rf " + opts.bla | lib/lib.js:276:8:276:11 | opts | lib/lib.js:277:23:277:30 | opts.bla | $@ based on library input is later used in $@. | lib/lib.js:277:11:277:30 | "rm -rf " + opts.bla | String concatenation | lib/lib.js:277:3:277:31 | cp.exec ... ts.bla) | shell command |
-| lib/lib.js:308:11:308:26 | "rm -rf " + name | lib/lib.js:307:39:307:42 | name | lib/lib.js:308:23:308:26 | name | $@ based on library input is later used in $@. | lib/lib.js:308:11:308:26 | "rm -rf " + name | String concatenation | lib/lib.js:308:3:308:27 | cp.exec ... + name) | shell command |
-| lib/lib.js:315:10:315:25 | "rm -rf " + name | lib/lib.js:314:40:314:43 | name | lib/lib.js:315:22:315:25 | name | $@ based on library input is later used in $@. | lib/lib.js:315:10:315:25 | "rm -rf " + name | String concatenation | lib/lib.js:315:2:315:26 | cp.exec ... + name) | shell command |
-| lib/lib.js:320:11:320:26 | "rm -rf " + name | lib/lib.js:314:40:314:43 | name | lib/lib.js:320:23:320:26 | name | $@ based on library input is later used in $@. | lib/lib.js:320:11:320:26 | "rm -rf " + name | String concatenation | lib/lib.js:320:3:320:27 | cp.exec ... + name) | shell command |
-| lib/lib.js:325:12:325:51 | "MyWind ... " + arg | lib/lib.js:324:40:324:42 | arg | lib/lib.js:325:49:325:51 | arg | $@ based on library input is later used in $@. | lib/lib.js:325:12:325:51 | "MyWind ... " + arg | String concatenation | lib/lib.js:326:2:326:13 | cp.exec(cmd) | shell command |
-| lib/lib.js:340:10:340:26 | "rm -rf " + id(n) | lib/lib.js:339:39:339:39 | n | lib/lib.js:340:22:340:26 | id(n) | $@ based on library input is later used in $@. | lib/lib.js:340:10:340:26 | "rm -rf " + id(n) | String concatenation | lib/lib.js:340:2:340:27 | cp.exec ...  id(n)) | shell command |
-| lib/lib.js:351:10:351:27 | "rm -rf " + unsafe | lib/lib.js:349:29:349:34 | unsafe | lib/lib.js:351:22:351:27 | unsafe | $@ based on library input is later used in $@. | lib/lib.js:351:10:351:27 | "rm -rf " + unsafe | String concatenation | lib/lib.js:351:2:351:28 | cp.exec ... unsafe) | shell command |
-| lib/lib.js:366:17:366:56 | "learn  ... + model | lib/lib.js:360:20:360:23 | opts | lib/lib.js:366:28:366:42 | this.learn_args | $@ based on library input is later used in $@. | lib/lib.js:366:17:366:56 | "learn  ... + model | String concatenation | lib/lib.js:367:3:367:18 | cp.exec(command) | shell command |
-| lib/lib.js:406:10:406:25 | "rm -rf " + name | lib/lib.js:405:39:405:42 | name | lib/lib.js:406:22:406:25 | name | $@ based on library input is later used in $@. | lib/lib.js:406:10:406:25 | "rm -rf " + name | String concatenation | lib/lib.js:406:2:406:26 | cp.exec ... + name) | shell command |
-| lib/lib.js:414:12:414:27 | "rm -rf " + name | lib/lib.js:413:39:413:42 | name | lib/lib.js:414:24:414:27 | name | $@ based on library input is later used in $@. | lib/lib.js:414:12:414:27 | "rm -rf " + name | String concatenation | lib/lib.js:414:2:414:28 | asyncEx ... + name) | shell command |
-| lib/lib.js:419:13:419:28 | "rm -rf " + name | lib/lib.js:418:20:418:23 | name | lib/lib.js:419:25:419:28 | name | $@ based on library input is later used in $@. | lib/lib.js:419:13:419:28 | "rm -rf " + name | String concatenation | lib/lib.js:419:3:419:29 | asyncEx ... + name) | shell command |
->>>>>>> 801eb538
+| lib/subLib/index.js:8:10:8:25 | "rm -rf " + name | lib/subLib/index.js:7:32:7:35 | name | lib/subLib/index.js:8:22:8:25 | name | $@ based on $@ is later used in $@. | lib/subLib/index.js:8:10:8:25 | "rm -rf " + name | String concatenation | lib/subLib/index.js:7:32:7:35 | name | library input | lib/subLib/index.js:8:2:8:26 | cp.exec ... + name) | shell command |