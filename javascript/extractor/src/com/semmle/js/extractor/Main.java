--- conflicted
+++ resolved
@@ -37,11 +37,7 @@
    * A version identifier that should be updated every time the extractor changes in such a way that
    * it may produce different tuples for the same file under the same {@link ExtractorConfig}.
    */
-<<<<<<< HEAD
-  public static final String EXTRACTOR_VERSION = "2019-03-20";
-=======
   public static final String EXTRACTOR_VERSION = "2019-03-21";
->>>>>>> 313134cb
 
   public static final Pattern NEWLINE = Pattern.compile("\n");
 
